# -------------------------------------------------------------------------
# Copyright (c) Microsoft Corporation. All rights reserved.
# Licensed under the MIT License.
# --------------------------------------------------------------------------

import sys

import onnx
import torch
import torch.utils.checkpoint
from packaging import version
from torch.onnx import symbolic_helper

from onnxruntime.capi._pybind_state import register_miscellaneous_const_input, register_torch_autograd_function
from onnxruntime.training import ortmodule

from ._custom_op_symbolic_registry import pytorch_type_to_onnx, wrap_custom_export_function
from ._fallback import ORTModuleONNXModelException, wrap_exception
from ._utils import get_fully_qualified_class_name, get_runtime_pytorch_version

"""
Defines a list of names of torch.torch.autograd.Function, for checkpoint activation purposes.

Note:
    If CheckpointFunction is exported as PythonOp, the checkpoint-ed computation
    (applied on every N transformer layer) may be computed by PyTorch, not ORT.
    This situation should be especially noted for large language models such as GPT-2.

As alternatives to using checkpoint activation:
1. Users could leverage HierarchalORTModule to wrap the model, which only wrap exportable
sub-nn.Module's as ORTModule. In this way, ideally, ORT could cover most of the model computation,
other than dispatching them to PyTorch.
2. Users could disable the check by setting the environment variable ORTMODULE_ALLOW_AUTOGRAD_CHECKPOINT=1.
This may imply that the exported model is not fully running on ORT, users should be aware of the potential
performance impact.
3. Users could also leverage ORT's memory optimization feature to achieve a similar effect as checkpointing
activations. Turn off PyTorch's checkpointing activation, then refer to env var ORTMODULE_MEMORY_OPT_CONFIG
to enable ORT's recomputation feature.

"""
_UNSUPPORTED_CKPT_FUNC_NAMES = frozenset(
    [
        # Full qualified name.
        "torch.utils.checkpoint.CheckpointFunction",
        "deepspeed.checkpointing.CheckpointFunction",
    ]
)


def _export_pt_1_10(g, n, *args, **kwargs):
    """Export torch.autograd.Function in ORT PythonOp.

    Exports PythonOp (input: "n") into a graph node in "g", and registers the PythonOp's autograd.Function in ORT backend.

    Args:
        g (jit_utils.GraphContext): The graph to export to.
        n (torch._C.Node): The PythonOp node to export, its property "pyobj" can be used to retrieve the
            torch.autograd.Function class.
            https://github.com/pytorch/pytorch/blob/68cb854d73458a14684d584c25c22b17eb79dfca/torch/csrc/jit/python/python_ir.cpp#L797
        args (list): The inputs.
        kwargs (dict): The keyword arguments.

    """
    try:
        func_class = n.pyobj().__self__
        func_full_qual_name = get_fully_qualified_class_name(func_class)

        # Check if the checkpointing activation is allowed.
        is_ckpt_activation_allowed = ortmodule._defined_from_envvar("ORTMODULE_ALLOW_AUTOGRAD_CHECKPOINT", 0) == 1
        if is_ckpt_activation_allowed is False and func_full_qual_name in _UNSUPPORTED_CKPT_FUNC_NAMES:
            raise Exception(
                f"The torch.autograd.Function {func_full_qual_name} should not be exported to ONNX. "
                "Please replace ORTModule with HierarchalORTModule to only"
                "wrap exportable sub-nn.Module's as ORTModule."
            )

        inplace = kwargs["inplace"]
<<<<<<< HEAD

        # TODO move to public API once exporter team exposes that
=======
        # TODO move to public API once the exporter team exposes that
>>>>>>> e8a9d4f0
        training_mode = None
        if get_runtime_pytorch_version() >= version.parse("1.12"):
            # FIXME: using private modules
            from torch.onnx import _globals

            # before https://github.com/pytorch/pytorch/commit/c8b9b6266b505328e503b12f6a42fd88c56374f9,
            # training_mode is still a bool type
            if isinstance(_globals.GLOBALS.training_mode, bool):
                training_mode = _globals.GLOBALS.training_mode
            else:
                if _globals.GLOBALS.training_mode not in [
                    torch.onnx.TrainingMode.EVAL,
                    torch.onnx.TrainingMode.TRAINING,
                ]:
                    raise Exception(f"Unexpected training mode {_globals.GLOBALS.training_mode}")
                training_mode = _globals.GLOBALS.training_mode == torch.onnx.TrainingMode.TRAINING
        else:
            training_mode = symbolic_helper._training_mode

        cconv = n.cconv()

        input_tensor_types = []
        input_tensor_ranks = []

        input_bool_scalars = []
        input_bool_scalar_positions = []

        input_int_scalars = []
        input_int_scalar_positions = []

        input_float_scalars = []
        input_float_scalar_positions = []

        input_bool_tuples = []
        input_bool_tuple_positions = []
        input_bool_tuple_begins = []

        input_int_tuples = []
        input_int_tuple_positions = []
        input_int_tuple_begins = []

        input_float_tuples = []
        input_float_tuple_positions = []
        input_float_tuple_begins = []

        input_pointer_scalars = []
        input_pointer_scalar_positions = []

        tensor_args = []
        debug_comment = ""
        # Encode inputs to torch.autograd.Function.
        for i, arg, call_type in zip(range(len(args)), args, cconv):
            if call_type == "d":
                # Got a tensor variable.
                tensor_args.append(arg)
                scalar_type = pytorch_type_to_onnx(arg.type().scalarType())
                input_tensor_types.append(scalar_type)
                input_tensor_ranks.append(arg.type().dim())
            elif call_type == "c":
                # Got a non-tensor variable.
                # Non-tensor can't have gradient.
                if isinstance(arg, float):
                    # A float.
                    input_float_scalar_positions.append(i)
                    input_float_scalars.append(arg)
                # bool check MUST be before int check since bool is a subclass of int
                elif isinstance(arg, bool):
                    # A bool.
                    input_bool_scalar_positions.append(i)
                    input_bool_scalars.append(int(arg))
                elif isinstance(arg, int):
                    # A int.
                    input_int_scalar_positions.append(i)
                    input_int_scalars.append(arg)
                else:
                    is_bool_tuple = False
                    is_int_tuple = False
                    is_float_tuple = False
                    if isinstance(arg, tuple) and len(arg) > 0:
                        # bool check MUST be before int check since bool is a subclass of int.
                        is_bool_tuple = all(isinstance(ele, bool) for ele in arg)
                        is_int_tuple = not is_bool_tuple and all(isinstance(ele, int) for ele in arg)
                        is_float_tuple = not is_int_tuple and all(isinstance(ele, float) for ele in arg)

                    # Only support tuple of bool, int or float, for other types, handle it as a pointer.
                    if is_bool_tuple:
                        # A tuple of bool.
                        input_bool_tuple_positions.append(i)
                        input_bool_tuple_begins.append(len(input_bool_tuples))
                        input_bool_tuples.extend([int(ele) for ele in arg])
                    elif is_int_tuple:
                        # A tuple of ints.
                        input_int_tuple_positions.append(i)
                        input_int_tuple_begins.append(len(input_int_tuples))
                        input_int_tuples.extend(list(arg))
                    elif is_float_tuple:
                        # A tuple of floats.
                        input_float_tuple_positions.append(i)
                        input_float_tuple_begins.append(len(input_float_tuples))
                        input_float_tuples.extend(list(arg))
                    else:
<<<<<<< HEAD
                        if name == "_InspectActivation" and isinstance(arg, str):
                            # _InspectActivation is a special case where the first argument is a string
                            # that is used to determine the activation name to be inspected.
                            debug_comment += arg

                        # All other inputs are accessed via "pointers".
                        input_pointer_scalar_positions.append(i)
                        input_pointer_scalars.append(id(arg))

                        # For pointer (for example, ProcessGroup passed to PythonOp) needed for PythonOp execution,
                        # we append it into a global store to hold a reference (in case it is released after module exported).
                        register_miscellaneous_const_input(arg)
=======
                        raise wrap_exception(
                            ORTModuleONNXModelException, Exception(f"Unknown argument type found: {type(arg)}.")
                        )
                else:
                    is_inspect_activation = (
                        func_full_qual_name == "onnxruntime.training.utils.hooks._subscriber_manager._InspectActivation"
                    )
                    if is_inspect_activation and isinstance(arg, str):
                        # _InspectActivation is a special case where the first argument is a string
                        # that is used to determine the activation name to be inspected.
                        debug_comment += arg

                    # All other inputs are accessed via "pointers".
                    input_pointer_scalar_positions.append(i)
                    input_pointer_scalars.append(id(arg))

                    # For pointer (for example, ProcessGroup passed to PythonOp) needed for PythonOp execution,
                    # we append it into a global store to hold a reference (in case it is released after module exported).
                    register_miscellaneous_const_input(arg)
>>>>>>> e8a9d4f0
            else:
                raise wrap_exception(
                    ORTModuleONNXModelException,
                    Exception(f"Unknown calling convention found: {i}. Only 'd' and 'c' are supported"),
                )

        output_tensor_types = []
        output_tensor_ranks = []
        for arg in n.outputs():
            # Type of tensor's elements.
            scalar_type = pytorch_type_to_onnx(arg.type().scalarType())
            output_tensor_types.append(scalar_type)
            output_tensor_ranks.append(arg.type().dim())

        attrs = {
            "func_name_s": func_full_qual_name,
            "inplace_i": inplace,
            "input_convention_s": cconv,
            "outputs": n.outputsSize(),
            "input_tensor_types_i": input_tensor_types,
            "input_tensor_ranks_i": input_tensor_ranks,
            "output_tensor_types_i": output_tensor_types,
            "output_tensor_ranks_i": output_tensor_ranks,
            "training_mode_i": 1 if training_mode else 0,
            "comment_s": debug_comment,
        }

        if len(input_bool_scalars) > 0:
            attrs["input_bool_scalars_i"] = input_bool_scalars
            attrs["input_bool_scalar_positions_i"] = input_bool_scalar_positions
        if len(input_int_scalars) > 0:
            attrs["input_int_scalars_i"] = input_int_scalars
            attrs["input_int_scalar_positions_i"] = input_int_scalar_positions
        if len(input_float_scalars) > 0:
            attrs["input_float_scalars_f"] = input_float_scalars
            attrs["input_float_scalar_positions_i"] = input_float_scalar_positions
        if len(input_bool_tuples) > 0:
            attrs["input_bool_tuples_i"] = input_bool_tuples
            attrs["input_bool_tuple_positions_i"] = input_bool_tuple_positions
            attrs["input_bool_tuple_begins_i"] = input_bool_tuple_begins
        if len(input_int_tuples) > 0:
            attrs["input_int_tuples_i"] = input_int_tuples
            attrs["input_int_tuple_positions_i"] = input_int_tuple_positions
            attrs["input_int_tuple_begins_i"] = input_int_tuple_begins
        if len(input_float_tuples) > 0:
            attrs["input_float_tuples_f"] = input_float_tuples
            attrs["input_float_tuple_positions_i"] = input_float_tuple_positions
            attrs["input_float_tuple_begins_i"] = input_float_tuple_begins
        if len(input_pointer_scalars) > 0:
            attrs["input_pointer_scalars_i"] = input_pointer_scalars
            attrs["input_pointer_scalar_positions_i"] = input_pointer_scalar_positions

        returned_args = g.op("com.microsoft::PythonOp", *tensor_args, **attrs)

        # Register function with class names.
        register_torch_autograd_function(func_full_qual_name, func_class)
        return returned_args
    except Exception as e:
        sys.stdout.flush()
        sys.stderr.flush()
        raise wrap_exception(ORTModuleONNXModelException, e)  # noqa: B904


_export = wrap_custom_export_function(_export_pt_1_10)


def _post_process_after_export(
    exported_model: onnx.ModelProto, enable_custom_autograd_function: bool
) -> onnx.ModelProto:
    """Post process the exported model."""
    if enable_custom_autograd_function:
        return _post_process_enabling_autograd_function(exported_model)
    return exported_model


def _post_process_enabling_autograd_function(exported_model: onnx.ModelProto) -> onnx.ModelProto:
    # Loop all PythonOp, append "_ctx" as the first output.
    index = 0
    for node in exported_model.graph.node:
        op_name_prefix = node.op_type
        if node.domain == "com.microsoft" and node.op_type == "PythonOp":
            output_names = list(node.output)
            del node.output[:]
            node.output.append(output_names[0] + "_ctx")
            node.output.extend(output_names)
            for attr in node.attribute:
                if attr.name == "func_name":
                    kclass_name = attr.s.decode("utf-8") if isinstance(attr.s, bytes) else attr.s
                    op_name_prefix = kclass_name
                    break

        if not node.name:
            node.name = f"{op_name_prefix}_id_{index}"
            index += 1

    return exported_model<|MERGE_RESOLUTION|>--- conflicted
+++ resolved
@@ -75,12 +75,7 @@
             )
 
         inplace = kwargs["inplace"]
-<<<<<<< HEAD
-
-        # TODO move to public API once exporter team exposes that
-=======
         # TODO move to public API once the exporter team exposes that
->>>>>>> e8a9d4f0
         training_mode = None
         if get_runtime_pytorch_version() >= version.parse("1.12"):
             # FIXME: using private modules
@@ -182,8 +177,10 @@
                         input_float_tuple_begins.append(len(input_float_tuples))
                         input_float_tuples.extend(list(arg))
                     else:
-<<<<<<< HEAD
-                        if name == "_InspectActivation" and isinstance(arg, str):
+                        is_inspect_activation = (
+                            func_full_qual_name == "onnxruntime.training.utils.hooks._subscriber_manager._InspectActivation"
+                        )
+                        if is_inspect_activation and isinstance(arg, str):
                             # _InspectActivation is a special case where the first argument is a string
                             # that is used to determine the activation name to be inspected.
                             debug_comment += arg
@@ -195,27 +192,6 @@
                         # For pointer (for example, ProcessGroup passed to PythonOp) needed for PythonOp execution,
                         # we append it into a global store to hold a reference (in case it is released after module exported).
                         register_miscellaneous_const_input(arg)
-=======
-                        raise wrap_exception(
-                            ORTModuleONNXModelException, Exception(f"Unknown argument type found: {type(arg)}.")
-                        )
-                else:
-                    is_inspect_activation = (
-                        func_full_qual_name == "onnxruntime.training.utils.hooks._subscriber_manager._InspectActivation"
-                    )
-                    if is_inspect_activation and isinstance(arg, str):
-                        # _InspectActivation is a special case where the first argument is a string
-                        # that is used to determine the activation name to be inspected.
-                        debug_comment += arg
-
-                    # All other inputs are accessed via "pointers".
-                    input_pointer_scalar_positions.append(i)
-                    input_pointer_scalars.append(id(arg))
-
-                    # For pointer (for example, ProcessGroup passed to PythonOp) needed for PythonOp execution,
-                    # we append it into a global store to hold a reference (in case it is released after module exported).
-                    register_miscellaneous_const_input(arg)
->>>>>>> e8a9d4f0
             else:
                 raise wrap_exception(
                     ORTModuleONNXModelException,
