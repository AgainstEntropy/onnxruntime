# Copyright (c) Microsoft Corporation. All rights reserved.
# Licensed under the MIT License.

from __future__ import annotations

import copy
import os
from contextlib import contextmanager
from typing import Optional

import onnx


class ModelAccessor:
    """This class stores the onnx model that is manipulated by the onnx blocks.

    Attributes:
        model: The onnx model that is manipulated by the onnx blocks.
        model_path: The path to the base model. Can be None.
    """

<<<<<<< HEAD
    def __init__(self, model: onnx.ModelProto, model_path: Optional[str] = None):
=======
    def __init__(self, model: onnx.ModelProto, model_path: str | None = None):
>>>>>>> 378afa8a
        self._model = model
        self._path = model_path

    @property
    def model(self) -> onnx.ModelProto:
        """ModelAccessor property that gets the modified model."""

        if self._model is None:
            raise RuntimeError(
                "The onnx model was not set. Please use the context manager onnxblock.onnx_model to create the model."
            )
        return self._model

    @property
    def path(self) -> str:
        """ModelAccessor property that gets the path to the base model."""

        if self._path is None:
            raise RuntimeError(
                "The path to the onnx model was not set. Please use the context manager onnxblock.onnx_model to create the model and pass in a string."
            )
        return self._path

    @property
    def has_path(self) -> bool:
        """Returns True if ModelAccessor has a path to a model, False otherwise."""

        return self._path is not None


# These variable resides in the global namespace.
# Different methods can access this global model and manipulate it.
# Its construction and destruction is managed by the base and empty_base contextmanagers
_GLOBAL_ACCESSOR = None
_GLOBAL_CUSTOM_OP_LIBRARY = None


@contextmanager
<<<<<<< HEAD
def base(model: onnx.ModelProto, model_path: Optional[str] = None):
=======
def base(model: onnx.ModelProto, model_path: str | None = None):
>>>>>>> 378afa8a
    """Registers the base model to be manipulated by the onnx blocks.

    Example:
    >>> with onnxblock.base(model) as model_handle:
    >>>     # manipulate the model using blocks
    >>>     ...
    >>>     # get the modified model
    >>>     model = model_handle.model

    In this example, base will register the given input model to be manipulated by the onnx blocks.

    Args:
        model: The base model to be manipulated by the onnx blocks.
        model_path: The path to the base model. None if there is no model path to pass in.

    Returns:
        ModelAccessor: The model accessor that contains the modified model.
    """
    global _GLOBAL_ACCESSOR  # pylint: disable=global-statement  # noqa: PLW0603
    if _GLOBAL_ACCESSOR is not None:
        raise RuntimeError("Base onnx model already exists. Cannot create multiple ModelAccessors.")

    model_clone = copy.deepcopy(model)

    if model_clone is None:
        raise RuntimeError(
            "Base onnx model cannot be None. Please use onnxblock.empty_base if you would like to build a "
            "model from scratch."
        )

    _GLOBAL_ACCESSOR = ModelAccessor(model_clone, model_path)
    try:
        yield _GLOBAL_ACCESSOR
    finally:
        _GLOBAL_ACCESSOR = None


@contextmanager
def empty_base(opset_version: int | None = None):
    """Registers an empty base model to be manipulated by the onnx blocks.

    Example:
    >>> with onnxblock.empty_base() as model_handle:
    >>>     # manipulate the model using blocks
    >>>     ...
    >>>     # get the modified model
    >>>     model = model_handle.model

    In this example, empty_base will register a new ModelProto as the base model. Blocks
    will manipulate this model. The user can then retrieve the modified model from the
    model_handle.

    Args:
        opset_version: The opset version to use for the model. Defaults to onnx.defs.onnx_opset_version()

    Returns:
        ModelAccessor: The model accessor that contains the modified model.
    """
    global _GLOBAL_ACCESSOR  # pylint: disable=global-statement  # noqa: PLW0603
    if _GLOBAL_ACCESSOR is not None:
        raise RuntimeError("Base onnx model already exists. Cannot create multiple ModelAccessors.")

    model = onnx.ModelProto()
    model.ir_version = onnx.IR_VERSION
    model.producer_name = "orttraining"
    model.graph.name = "graph"
    model.opset_import.extend(
        (
            onnx.helper.make_opsetid("com.microsoft", 1),
            onnx.helper.make_opsetid("", opset_version or onnx.defs.onnx_opset_version()),
        )
    )

    _GLOBAL_ACCESSOR = ModelAccessor(model, None)
    try:
        yield _GLOBAL_ACCESSOR
    finally:
        _GLOBAL_ACCESSOR = None


@contextmanager
def custom_op_library(custom_op_library_path: os.PathLike):
    """Registers the custom op library to be used by the onnx blocks.

    Example:
    >>> with onnxblock.custom_op_library(custom_op_library_path):
    >>>     # manipulate the model using blocks
    >>>     ...

    In this example, custom_op_library will register the given input custom op library path to be used
    during the model manipulation (gradient graph building and optimization).

    Args:
        custom_op_library_path: The path to the custom op library.

    Returns:
        ModelAccessor: The model accessor that contains the modified model.
    """
    global _GLOBAL_CUSTOM_OP_LIBRARY  # pylint: disable=global-statement  # noqa: PLW0603
    if _GLOBAL_CUSTOM_OP_LIBRARY is not None:
        raise RuntimeError("CustomOp library already set. Cannot set multiple custom op libraries.")

    if not os.path.exists(custom_op_library_path):
        raise RuntimeError(f"Custom op library path {custom_op_library_path} does not exist.")

    _GLOBAL_CUSTOM_OP_LIBRARY = copy.copy(custom_op_library_path)
    try:
        yield _GLOBAL_CUSTOM_OP_LIBRARY
    finally:
        _GLOBAL_CUSTOM_OP_LIBRARY = None<|MERGE_RESOLUTION|>--- conflicted
+++ resolved
@@ -19,11 +19,7 @@
         model_path: The path to the base model. Can be None.
     """
 
-<<<<<<< HEAD
-    def __init__(self, model: onnx.ModelProto, model_path: Optional[str] = None):
-=======
     def __init__(self, model: onnx.ModelProto, model_path: str | None = None):
->>>>>>> 378afa8a
         self._model = model
         self._path = model_path
 
@@ -62,11 +58,7 @@
 
 
 @contextmanager
-<<<<<<< HEAD
-def base(model: onnx.ModelProto, model_path: Optional[str] = None):
-=======
 def base(model: onnx.ModelProto, model_path: str | None = None):
->>>>>>> 378afa8a
     """Registers the base model to be manipulated by the onnx blocks.
 
     Example:
