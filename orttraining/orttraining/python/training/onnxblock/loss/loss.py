--- conflicted
+++ resolved
@@ -93,14 +93,9 @@
             labels_input = copy.deepcopy(_graph_utils.get_output_from_output_name(self.base, scores_input_name))
             labels_input.name = labels_name
             labels_input.type.tensor_type.elem_type = onnx.TensorProto.INT64
-<<<<<<< HEAD
-            # If the predictions are (num_examples x num_classes)
-            # labels should be (num_examples,)
-=======
             # Assumes classes is the last dimension
             # e.g., predictions: (num_examples, num_classes) -> labels: (num_examples,)
             # or predictions: (batch_size, seq_len, vocab) -> labels: (batch_size, seq_len)
->>>>>>> 378afa8a
             del labels_input.type.tensor_type.shape.dim[-1]
             self.base.graph.input.append(labels_input)
 
