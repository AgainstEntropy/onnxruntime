--- conflicted
+++ resolved
@@ -18,6 +18,7 @@
     pipelines = [
         # windows
         "Windows ARM64 QNN CI Pipeline",
+        "Windows x64 QNN CI Pipeline",
         "Windows CPU CI Pipeline",
         "Windows GPU CI Pipeline",
         "Windows GPU TensorRT CI Pipeline",
@@ -97,43 +98,7 @@
         if len(columns) == 4 and columns[1] == "pass"
     ]
 
-<<<<<<< HEAD
     pipelines = get_pipeline_names()
-=======
-    print("Adding azp run commands")
-
-    # Current pipelines. These change semi-frequently and may need updating.
-    #
-    # Note: there is no easy way to get the list for azp "required" pipelines before they starts.
-    #       we need to maintain this list manually.
-    #
-    pipelines = [
-        # windows
-        "Windows ARM64 QNN CI Pipeline",
-        "Windows x64 QNN CI Pipeline",
-        "Windows CPU CI Pipeline",
-        "Windows GPU CI Pipeline",
-        "Windows GPU TensorRT CI Pipeline",
-        "ONNX Runtime Web CI Pipeline",
-        # linux
-        "Linux CPU CI Pipeline",
-        "Linux CPU Minimal Build E2E CI Pipeline",
-        "Linux GPU CI Pipeline",
-        "Linux GPU TensorRT CI Pipeline",
-        "Linux OpenVINO CI Pipeline",
-        "Linux QNN CI Pipeline",
-        # mac
-        "MacOS CI Pipeline",
-        # training
-        "orttraining-amd-gpu-ci-pipeline",
-        "orttraining-linux-ci-pipeline",
-        "orttraining-linux-gpu-ci-pipeline",
-        "orttraining-ortmodule-distributed",
-        # checks
-        "onnxruntime-python-checks-ci-pipeline",
-        "onnxruntime-binary-size-checks-ci-pipeline",
-    ]
->>>>>>> ce287a4e
 
     # remove pipelines that have already run successfully
     pipelines = [p for p in pipelines if p not in checked_pipelines]
