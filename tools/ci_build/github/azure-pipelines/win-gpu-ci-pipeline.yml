##### trigger Don't modified it manully ####
trigger:
  branches:
    include:
    - main
    - rel-*
  paths:
    exclude:
    - docs/**
    - README.md
    - CONTRIBUTING.md
    - BUILD.md
pr:
  branches:
    include:
    - main
    - rel-*
  paths:
    exclude:
    - docs/**
    - README.md
    - CONTRIBUTING.md
    - BUILD.md
#### end trigger ####

parameters:
- name: RunOnnxRuntimeTests
  displayName: Run Tests?
  type: boolean
  default: true

stages:
- stage: cuda
  dependsOn: []
  jobs:
<<<<<<< HEAD
    - template: stages/win-ci-vs-2019.yml
=======
    - template: templates/jobs/win-ci-vs-2022-job.yml
>>>>>>> a7542f48
      parameters:
        BuildConfig: 'RelWithDebInfo'
        EnvSetupScript: setup_env_cuda_11.bat
        buildArch: x64
        additionalBuildFlags: --enable_pybind --build_java --build_nodejs --use_cuda --cuda_home="$(Agent.TempDirectory)\v11.8" --enable_cuda_profiling --cmake_extra_defines CMAKE_CUDA_ARCHITECTURES=86
        msbuildPlatform: x64
        isX86: false
        job_name_suffix: x64_RelWithDebInfo
        RunOnnxRuntimeTests: ${{ parameters.RunOnnxRuntimeTests }}
        RunStaticCodeAnalysis: false
        ORT_EP_NAME: CUDA
        WITH_CACHE: true
        MachinePool: onnxruntime-Win2022-GPU-A10

- stage: training
  dependsOn: []
  jobs:
<<<<<<< HEAD
    - template: stages/win-ci-vs-2019.yml
=======
    - template: templates/jobs/win-ci-vs-2022-job.yml
>>>>>>> a7542f48
      parameters:
        BuildConfig: 'RelWithDebInfo'
        EnvSetupScript: setup_env_cuda_11.bat
        buildArch: x64
        additionalBuildFlags: --enable_pybind --enable_training --use_cuda --cuda_home="$(Agent.TempDirectory)\v11.8" --skip_onnx_tests --cmake_extra_defines CMAKE_CUDA_ARCHITECTURES=75
        msbuildPlatform: x64
        isX86: false
        job_name_suffix: x64_RelWithDebInfo
        RunOnnxRuntimeTests: ${{ parameters.RunOnnxRuntimeTests }}
        RunStaticCodeAnalysis: false
        ORT_EP_NAME: CUDA
        WITH_CACHE: true
        # Some unit tests crash on A10 GPUs. So this job still needs to use A10.
        MachinePool: onnxruntime-Win2022-GPU-T4
        isTraining: true

- stage: dml
  dependsOn: []
  jobs:
<<<<<<< HEAD
    - template: stages/win-ci-vs-2019.yml
=======
    - template: templates/jobs/win-ci-vs-2022-job.yml
>>>>>>> a7542f48
      parameters:
        BuildConfig: 'RelWithDebInfo'
        EnvSetupScript: setup_env.bat
        buildArch: x64
        additionalBuildFlags: --enable_pybind --use_dml --enable_wcos  --use_winml
        msbuildPlatform: x64
        isX86: false
        job_name_suffix: x64_RelWithDebInfo
        RunOnnxRuntimeTests: ${{ parameters.RunOnnxRuntimeTests }}
        RunStaticCodeAnalysis: false
        ORT_EP_NAME: DML
        WITH_CACHE: true
        MachinePool: onnxruntime-Win2022-GPU-dml-A10

- stage: kernelDocumentation
  dependsOn: []
  jobs:
<<<<<<< HEAD
    - template: stages/win-ci-vs-2019.yml
=======
    - template: templates/jobs/win-ci-vs-2022-job.yml
>>>>>>> a7542f48
      parameters:
        BuildConfig: 'RelWithDebInfo'
        EnvSetupScript: setup_env_cuda_11.bat
        buildArch: x64
        # note: need to specify `--gen_doc` when creating the build config so it has to be in additionalBuildFlags
        additionalBuildFlags: --gen_doc validate --skip_tests --enable_pybind --use_dml --use_cuda --cuda_home="$(Agent.TempDirectory)\v11.8" --cmake_extra_defines CMAKE_CUDA_ARCHITECTURES=86 --cmake_extra_defines onnxruntime_BUILD_UNIT_TESTS=OFF
        msbuildPlatform: x64
        isX86: false
        job_name_suffix: x64_RelWithDebInfo
        RunOnnxRuntimeTests: false
        RunStaticCodeAnalysis: false
        GenerateDocumentation: true
        ORT_EP_NAME: CUDA # It doesn't really matter which EP is selected here since this stage is for documentation.
        WITH_CACHE: true
        MachinePool: onnxruntime-Win2022-GPU-A10<|MERGE_RESOLUTION|>--- conflicted
+++ resolved
@@ -33,11 +33,7 @@
 - stage: cuda
   dependsOn: []
   jobs:
-<<<<<<< HEAD
-    - template: stages/win-ci-vs-2019.yml
-=======
-    - template: templates/jobs/win-ci-vs-2022-job.yml
->>>>>>> a7542f48
+    - template: stages/jobs/win-ci-vs-2022-job.yml
       parameters:
         BuildConfig: 'RelWithDebInfo'
         EnvSetupScript: setup_env_cuda_11.bat
@@ -55,11 +51,7 @@
 - stage: training
   dependsOn: []
   jobs:
-<<<<<<< HEAD
-    - template: stages/win-ci-vs-2019.yml
-=======
-    - template: templates/jobs/win-ci-vs-2022-job.yml
->>>>>>> a7542f48
+    - template: stages/jobs/win-ci-vs-2022-job.yml
       parameters:
         BuildConfig: 'RelWithDebInfo'
         EnvSetupScript: setup_env_cuda_11.bat
@@ -79,11 +71,7 @@
 - stage: dml
   dependsOn: []
   jobs:
-<<<<<<< HEAD
-    - template: stages/win-ci-vs-2019.yml
-=======
-    - template: templates/jobs/win-ci-vs-2022-job.yml
->>>>>>> a7542f48
+    - template: stages/jobs/win-ci-vs-2022-job.yml
       parameters:
         BuildConfig: 'RelWithDebInfo'
         EnvSetupScript: setup_env.bat
@@ -101,11 +89,7 @@
 - stage: kernelDocumentation
   dependsOn: []
   jobs:
-<<<<<<< HEAD
-    - template: stages/win-ci-vs-2019.yml
-=======
-    - template: templates/jobs/win-ci-vs-2022-job.yml
->>>>>>> a7542f48
+    - template: stages/jobs/win-ci-vs-2022-job.yml
       parameters:
         BuildConfig: 'RelWithDebInfo'
         EnvSetupScript: setup_env_cuda_11.bat
