// Copyright (c) Microsoft Corporation. All rights reserved.
// Licensed under the MIT License.

#pragma once

#include "GraphTransformer.h"
#include "core/providers/dml/DmlExecutionProvider/inc/IWinmlExecutionProvider.h"
#include "DmlBufferRegion.h"
#include "DmlBuffer.h"

#include <wrl/client.h>
#include <wrl/implements.h>

namespace WRL {
template <typename... TInterfaces>
using Base = Microsoft::WRL::RuntimeClass<
    Microsoft::WRL::RuntimeClassFlags<Microsoft::WRL::ClassicCom>,
    TInterfaces...>;
}

namespace Dml
{
    using Microsoft::WRL::ComPtr;
    class PooledUploadHeap;
    class ReadbackHeap;
    class ExecutionContext;
    class DmlReservedResourceSubAllocator;
    class BucketizedBufferAllocator;
    class DmlCpuAllocator;
    class ExecutionProvider;
    class DmlGpuAllocator;
    class DmlExternalGpuAllocator;
    struct TaggedPointer;

    class ExecutionProviderImpl : public WRL::Base<Dml::IExecutionProvider,
                                  Windows::AI::MachineLearning::Adapter::IWinmlExecutionProvider>
    {
    public:
        ExecutionProviderImpl(
            IDMLDevice* dmlDevice,
            ID3D12Device* d3d12Device,
            ID3D12CommandQueue* queue,
            bool enableMetacommands,
            bool enableBfcAllocator);

        void ReleaseCompletedReferences();
        uint64_t GetUniqueId(void* opaquePointer);

    public: // implements Dml::IExecutionProvider
        STDMETHOD(GetD3DDevice)(_COM_Outptr_ ID3D12Device** d3dDevice) const noexcept final;

        STDMETHOD(GetDmlDevice)(_COM_Outptr_ IDMLDevice** dmlDevice) const noexcept final;

        STDMETHOD(ExecuteCommandList)(
            ID3D12GraphicsCommandList* commandList,
            _Outptr_ ID3D12Fence** fence,
            _Out_ uint64_t* completionValue
            ) const noexcept final;

        STDMETHOD(AddUAVBarrier)() const noexcept final;

        STDMETHOD(InitializeOperator)(
            IDMLCompiledOperator* op,
            _In_opt_ const DML_BUFFER_BINDING* persistentResourceBinding,
            gsl::span<const DML_BUFFER_BINDING> inputBindings
            ) const noexcept final;

        STDMETHOD(ExecuteOperator)(
            IDMLCompiledOperator* op,
            _In_opt_ const DML_BUFFER_BINDING* persistentResourceBinding,
            gsl::span<IMLOperatorTensor*> inputTensors,
            gsl::span<IMLOperatorTensor*> outputTensors
            ) const noexcept final;

        STDMETHOD(ExecuteOperator)(
            IDMLCompiledOperator* op,
            _In_opt_ const DML_BUFFER_BINDING* persistentResourceBinding,
            gsl::span<DML_BINDING_DESC> inputTensors,
            gsl::span<DML_BINDING_DESC> outputTensors
            ) const noexcept final;

        STDMETHOD(CopyTensor)(IMLOperatorTensor* dst, IMLOperatorTensor* src) const noexcept final;
        STDMETHOD(CopyTensors)(gsl::span<IMLOperatorTensor*> dst, gsl::span<IMLOperatorTensor*> src) const noexcept final;

        STDMETHOD(FillTensorWithPattern)(
            IMLOperatorTensor* dst,
            gsl::span<const std::byte> rawValue
            ) const noexcept final;

        STDMETHOD(UploadToResource)(ID3D12Resource* dstData, const void* srcData, uint64_t srcDataSize) const noexcept final;

        std::vector<std::unique_ptr<onnxruntime::ComputeCapability>>
        GetCapability(
            const onnxruntime::GraphViewer& graph,
            const onnxruntime::IExecutionProvider::IKernelLookup& kernel_lookup
            ) const;

        uint32_t GetSupportedDeviceDataTypeMask() const;

        onnxruntime::common::Status CopyTensor(const onnxruntime::Tensor& src, onnxruntime::Tensor& dst) const;
        onnxruntime::common::Status CopyTensors(const std::vector<onnxruntime::IDataTransfer::SrcDstPair>& src_dst_pairs) const;

        // IWinmlExecutionProvider methods
        void QueueReference(IUnknown* object) override;

        D3D12BufferRegion GetBufferRegion(void* opaquePointer, uint64_t size) const override;

        void GetABIExecutionInterfaceAndInvalidateState(
            bool isInternalOperator,
            IUnknown** abiExecutionObject) const override;

        bool TransitionsRequiredForOperator(
            bool isInternalOperator
        ) override;

        void TransitionResourcesForOperator(
            bool isBeforeOp,
            uint32_t resourceCount,
            IUnknown** resources
        ) override;

        STDMETHOD_(D3D12_COMMAND_LIST_TYPE, GetCommandListTypeForQueue)() const override;
        STDMETHOD_(void, Flush)() const override;

        // Waits for flushed work, discards unflushed work, and discards associated references to
        // prevent circular references.  Must be the last call on the object before destruction.
        void Close() override;

        void WaitForOutstandingWork();

        // Allocate a resource from pools.  Releasing the returned buffer returns it to the pool.
        DmlBuffer ExecutionProviderImpl::AllocatePooledResource(size_t size) const;

        STDMETHOD_(ID3D12Resource*, DecodeResource)(IMLOperatorTensor* tensor) const noexcept final;

        std::shared_ptr<onnxruntime::KernelRegistry> GetKernelRegistry() const
        {
            return m_kernelRegistry;
        }

        STDMETHOD_(bool, IsMcdmDevice)() const noexcept final;

        STDMETHOD_(bool, MetacommandsEnabled)() const noexcept final;
        std::shared_ptr<onnxruntime::IAllocator> GetGpuAllocator();
        std::shared_ptr<onnxruntime::IAllocator> GetCpuInputAllocator();

        std::shared_ptr<const Windows::AI::MachineLearning::Adapter::InternalRegistrationInfoMap>
        GetInternalRegistrationInfoMap() const;

        void IncreasePartitionKernelPrefixVal() const
        {
            m_partitionKernelPrefixVal++;
        }

        uint64_t GetPartitionKernelPrefixVal() const
        {
            return m_partitionKernelPrefixVal;
        }

        onnxruntime::common::Status OnSessionInitializationEnd();
        std::vector<onnxruntime::AllocatorPtr> CreatePreferredAllocators();

    private:
        void Initialize(ID3D12CommandQueue* queue, ExecutionProvider& executionProvider);

        bool IsNodeSupportedByDml(
            const onnxruntime::Node& node,
            const onnxruntime::IExecutionProvider::IKernelLookup& kernel_lookup,
            uint32_t supportedDeviceDataTypeMask // Each bit corresponds to each DML_TENSOR_DATA_TYPE.
        ) const;

        D3D12BufferRegion GetBufferForTensor(IMLOperatorTensor* tensor) const;
        void FlushUploadsIfReady() const;

        ComPtr<ID3D12Device> m_d3d12Device;
        ComPtr<IDMLDevice> m_dmlDevice;
        bool m_isMcdmDevice = false;
        bool m_areMetacommandsEnabled = true;
        bool m_bfcAllocatorEnabled = true;
        bool m_native16BitShaderOpsSupported = false;
        std::shared_ptr<ExecutionContext> m_context;
        std::unique_ptr<PooledUploadHeap> m_uploadHeap;
        std::unique_ptr<ReadbackHeap> m_readbackHeap;
        std::shared_ptr<onnxruntime::IAllocator> m_bfcAllocator;
        std::shared_ptr<BucketizedBufferAllocator> m_bucketizedAllocator;
        std::shared_ptr<DmlGpuAllocator> m_gpuAllocator;
        std::shared_ptr<DmlExternalGpuAllocator> m_externalGpuAllocator;
        std::shared_ptr<DmlCpuAllocator> m_cpuInputAllocator;
        std::shared_ptr<onnxruntime::KernelRegistry> m_kernelRegistry;
        std::shared_ptr<const Windows::AI::MachineLearning::Adapter::InternalRegistrationInfoMap> m_internalRegInfoMap;
        mutable uint64_t m_partitionKernelPrefixVal = 0;
        bool m_closed = false;
        mutable std::chrono::time_point<std::chrono::steady_clock> m_lastUploadFlushTime;
        static constexpr std::chrono::milliseconds m_batchFlushInterval = std::chrono::milliseconds(10);
<<<<<<< HEAD
        AllocatorRoundingMode m_defaultRoundingMode = AllocatorRoundingMode::Enabled;
        ComPtr<ID3D12CommandQueue> m_queue;
=======
>>>>>>> e7e974b2
    };

    class DataTransfer : public onnxruntime::IDataTransfer
    {
    public:
        DataTransfer() = delete;

        DataTransfer(ExecutionProviderImpl* impl) : m_impl(impl)
        {
        }

        onnxruntime::common::Status CopyTensor(const onnxruntime::Tensor& src, onnxruntime::Tensor& dst) const final
        {
            return m_impl->CopyTensor(src, dst);
        }

        onnxruntime::common::Status CopyTensors(const std::vector<onnxruntime::IDataTransfer::SrcDstPair>& src_dst_pairs) const
        {
            return m_impl->CopyTensors(src_dst_pairs);
        }

        bool CanCopy(const OrtDevice& srcDevice, const OrtDevice& dstDevice) const final
        {
              return (srcDevice.Type() == OrtDevice::GPU) ||
                     (dstDevice.Type() == OrtDevice::GPU);
        }

    private:
        ComPtr<ExecutionProviderImpl> m_impl;
    };

    class ExecutionProvider : public onnxruntime::IExecutionProvider
    {
    public:
        virtual ~ExecutionProvider();
        ExecutionProvider() = delete;

        explicit ExecutionProvider(
            IDMLDevice* dmlDevice,
            ID3D12CommandQueue* commandQueue,
            bool enableMetacommands,
            bool enableBfcAllocator);

        std::unique_ptr<onnxruntime::IDataTransfer> GetDataTransfer() const final override
        {
            return std::make_unique<DataTransfer>(m_impl.Get());
        }

        const void* GetExecutionHandle() const noexcept final override
        {
            return m_impl.Get();
        }

        std::shared_ptr<onnxruntime::KernelRegistry> GetKernelRegistry() const final override
        {
            return m_impl->GetKernelRegistry();
        }

        std::vector<std::unique_ptr<onnxruntime::ComputeCapability>>
            GetCapability(const onnxruntime::GraphViewer& graph,
                const onnxruntime::IExecutionProvider::IKernelLookup& kernel_lookup) const final override;

        onnxruntime::common::Status OnSessionInitializationEnd() override
        {
            return m_impl->OnSessionInitializationEnd();
        }

        virtual onnxruntime::Status Sync() const final override
        {
            // Completely wait until the device has completed all preceding tasks.
            // The application could have called SynchronizeBoundOutputs().
            m_impl->WaitForOutstandingWork();
            return Status::OK();
        }

        virtual onnxruntime::Status OnRunEnd(bool /*sync_stream*/) final override
        {
            // Flush any pending work to the GPU, but don't block for completion, permitting it
            // to overlap other work.
            m_impl->Flush();
            return Status::OK();
        }

        void Flush()
        {
            return m_impl->Flush();
        }

        void ReleaseCompletedReferences()
        {
            return m_impl->ReleaseCompletedReferences();
        }

        ExecutionProviderImpl* GetImpl()
        {
            return m_impl.Get();
        }

        const ExecutionProviderImpl* GetImpl() const
        {
            return m_impl.Get();
        }

        void MetacommandsEnabled()
        {
            m_impl->MetacommandsEnabled();
        }

        virtual std::vector<onnxruntime::AllocatorPtr> CreatePreferredAllocators() override
        {
            return m_impl->CreatePreferredAllocators();
        }

        virtual OrtDevice GetExternalOrtDeviceByMemType(OrtMemType mem_type) const final
        {
            if (mem_type == OrtMemType::OrtMemTypeDefault)
            {
                return OrtDevice(OrtDevice::GPU, OrtDevice::MemType::DML_EXTERNAL, 0);
            }

            return GetOrtDeviceByMemType(mem_type);
        }

    private:
        ComPtr<ExecutionProviderImpl> m_impl;
    };

} // namespace Dml<|MERGE_RESOLUTION|>--- conflicted
+++ resolved
@@ -7,6 +7,7 @@
 #include "core/providers/dml/DmlExecutionProvider/inc/IWinmlExecutionProvider.h"
 #include "DmlBufferRegion.h"
 #include "DmlBuffer.h"
+#include "DmlAllocatorRoundingMode.h"
 
 #include <wrl/client.h>
 #include <wrl/implements.h>
@@ -16,6 +17,11 @@
 using Base = Microsoft::WRL::RuntimeClass<
     Microsoft::WRL::RuntimeClassFlags<Microsoft::WRL::ClassicCom>,
     TInterfaces...>;
+}
+
+namespace onnxruntime
+{
+    class BFCArena;
 }
 
 namespace Dml
@@ -129,7 +135,7 @@
         void WaitForOutstandingWork();
 
         // Allocate a resource from pools.  Releasing the returned buffer returns it to the pool.
-        DmlBuffer ExecutionProviderImpl::AllocatePooledResource(size_t size) const;
+        DmlBuffer ExecutionProviderImpl::AllocatePooledResource(size_t size, AllocatorRoundingMode roundingMode) const;
 
         STDMETHOD_(ID3D12Resource*, DecodeResource)(IMLOperatorTensor* tensor) const noexcept final;
 
@@ -181,7 +187,7 @@
         std::shared_ptr<ExecutionContext> m_context;
         std::unique_ptr<PooledUploadHeap> m_uploadHeap;
         std::unique_ptr<ReadbackHeap> m_readbackHeap;
-        std::shared_ptr<onnxruntime::IAllocator> m_bfcAllocator;
+        std::shared_ptr<onnxruntime::BFCArena> m_bfcAllocator;
         std::shared_ptr<BucketizedBufferAllocator> m_bucketizedAllocator;
         std::shared_ptr<DmlGpuAllocator> m_gpuAllocator;
         std::shared_ptr<DmlExternalGpuAllocator> m_externalGpuAllocator;
@@ -192,11 +198,7 @@
         bool m_closed = false;
         mutable std::chrono::time_point<std::chrono::steady_clock> m_lastUploadFlushTime;
         static constexpr std::chrono::milliseconds m_batchFlushInterval = std::chrono::milliseconds(10);
-<<<<<<< HEAD
-        AllocatorRoundingMode m_defaultRoundingMode = AllocatorRoundingMode::Enabled;
         ComPtr<ID3D12CommandQueue> m_queue;
-=======
->>>>>>> e7e974b2
     };
 
     class DataTransfer : public onnxruntime::IDataTransfer
