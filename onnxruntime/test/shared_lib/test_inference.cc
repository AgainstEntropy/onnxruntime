// Copyright (c) Microsoft Corporation. All rights reserved.
// Licensed under the MIT License.

#include <memory>
#include <vector>
#include <iostream>
#include <fstream>
#include <sstream>
#include <atomic>
#include <mutex>
#include <algorithm>
#include <thread>

#include <gtest/gtest.h>

#include "core/common/common.h"
#include "core/graph/constants.h"
#include "core/session/onnxruntime_c_api.h"
#include "core/session/onnxruntime_cxx_api.h"
#include "core/session/onnxruntime_session_options_config_keys.h"
#include "core/session/onnxruntime_run_options_config_keys.h"
#include "core/util/thread_utils.h"
#include "providers.h"
#include "test_allocator.h"
#include "test_fixture.h"
#include "utils.h"
#include "custom_op_utils.h"
#include <gsl/gsl>

#ifdef _WIN32
#include <Windows.h>
#else
#include <dlfcn.h>
#endif

#ifdef USE_CUDA
#include <cuda_runtime.h>
#endif

// Once we use C++17 this could be replaced with std::size
template <typename T, size_t N>
constexpr size_t countof(T (&)[N]) { return N; }

extern std::unique_ptr<Ort::Env> ort_env;

template <typename OutT>
void RunSession(OrtAllocator* allocator, Ort::Session& session_object,
                const std::vector<Input>& inputs,
                const char* output_name,
                const std::vector<int64_t>& dims_y,
                const std::vector<OutT>& values_y,
                Ort::Value* output_tensor) {
  std::vector<Ort::Value> ort_inputs;
  std::vector<const char*> input_names;
  for (size_t i = 0; i < inputs.size(); i++) {
    input_names.emplace_back(inputs[i].name);
    ort_inputs.emplace_back(
        Ort::Value::CreateTensor<float>(allocator->Info(allocator), const_cast<float*>(inputs[i].values.data()),
                                        inputs[i].values.size(), inputs[i].dims.data(), inputs[i].dims.size()));
  }

  std::vector<Ort::Value> ort_outputs;
  if (output_tensor)
    session_object.Run(Ort::RunOptions{nullptr}, input_names.data(), ort_inputs.data(), ort_inputs.size(),
                       &output_name, output_tensor, 1);
  else {
    ort_outputs = session_object.Run(Ort::RunOptions{}, input_names.data(), ort_inputs.data(), ort_inputs.size(),
                                     &output_name, 1);
    ASSERT_EQ(ort_outputs.size(), 1u);
    output_tensor = &ort_outputs[0];
  }

  auto type_info = output_tensor->GetTensorTypeAndShapeInfo();
  ASSERT_EQ(type_info.GetShape(), dims_y);
  size_t total_len = type_info.GetElementCount();
  ASSERT_EQ(values_y.size(), total_len);

  OutT* f = output_tensor->GetTensorMutableData<OutT>();
  for (size_t i = 0; i != total_len; ++i) {
    ASSERT_EQ(values_y[i], f[i]);
  }
}

template <typename OutT>
static void TestInference(Ort::Env& env, const std::basic_string<ORTCHAR_T>& model_uri,
                          const std::vector<Input>& inputs,
                          const char* output_name,
                          const std::vector<int64_t>& expected_dims_y,
                          const std::vector<OutT>& expected_values_y,
                          int provider_type,
                          OrtCustomOpDomain* custom_op_domain_ptr,
                          const char* custom_op_library_filename,
                          void** library_handle = nullptr,
                          bool test_session_creation_only = false,
                          void* cuda_compute_stream = nullptr) {
  Ort::SessionOptions session_options;

  if (provider_type == 1) {
#ifdef USE_CUDA
    std::cout << "Running simple inference with cuda provider" << std::endl;
    auto cuda_options = CreateDefaultOrtCudaProviderOptionsWithCustomStream(cuda_compute_stream);
    session_options.AppendExecutionProvider_CUDA(cuda_options);
#else
    ORT_UNUSED_PARAMETER(cuda_compute_stream);
    return;
#endif
  } else if (provider_type == 2) {
#ifdef USE_DNNL
    Ort::ThrowOnError(OrtSessionOptionsAppendExecutionProvider_Dnnl(session_options, 1));
    std::cout << "Running simple inference with dnnl provider" << std::endl;
#else
    return;
#endif
  } else if (provider_type == 3) {
#ifdef USE_NUPHAR
    Ort::ThrowOnError(OrtSessionOptionsAppendExecutionProvider_Nuphar(session_options,
                                                                      /*allow_unaligned_buffers*/ 1, ""));
    std::cout << "Running simple inference with nuphar provider" << std::endl;
#else
    return;
#endif
  } else {
    std::cout << "Running simple inference with default provider" << std::endl;
  }
  if (custom_op_domain_ptr) {
    session_options.Add(custom_op_domain_ptr);
  }

  if (custom_op_library_filename) {
    Ort::ThrowOnError(Ort::GetApi().RegisterCustomOpsLibrary(session_options,
                                                             custom_op_library_filename, library_handle));
  }

  // if session creation passes, model loads fine
  Ort::Session session(env, model_uri.c_str(), session_options);

  // caller wants to test running the model (not just loading the model)
  if (!test_session_creation_only) {
    // Now run
    auto default_allocator = std::make_unique<MockedOrtAllocator>();

    //without preallocated output tensor
    RunSession<OutT>(default_allocator.get(),
                     session,
                     inputs,
                     output_name,
                     expected_dims_y,
                     expected_values_y,
                     nullptr);
    //with preallocated output tensor
    Ort::Value value_y = Ort::Value::CreateTensor<float>(default_allocator.get(),
                                                         expected_dims_y.data(), expected_dims_y.size());

    //test it twice
    for (int i = 0; i != 2; ++i)
      RunSession<OutT>(default_allocator.get(),
                       session,
                       inputs,
                       output_name,
                       expected_dims_y,
                       expected_values_y,
                       &value_y);
  }
}

static constexpr PATH_TYPE MODEL_URI = TSTR("testdata/mul_1.onnx");
static constexpr PATH_TYPE MATMUL_MODEL_URI = TSTR("testdata/matmul_1.onnx");
#ifndef ORT_NO_RTTI
static constexpr PATH_TYPE SEQUENCE_MODEL_URI = TSTR("testdata/sequence_length.onnx");
#endif
static constexpr PATH_TYPE CUSTOM_OP_MODEL_URI = TSTR("testdata/foo_1.onnx");
static constexpr PATH_TYPE CUSTOM_OP_LIBRARY_TEST_MODEL_URI = TSTR("testdata/custom_op_library/custom_op_test.onnx");
static constexpr PATH_TYPE OVERRIDABLE_INITIALIZER_MODEL_URI = TSTR("testdata/overridable_initializer.onnx");
static constexpr PATH_TYPE NAMED_AND_ANON_DIM_PARAM_URI = TSTR("testdata/capi_symbolic_dims.onnx");
static constexpr PATH_TYPE MODEL_WITH_CUSTOM_MODEL_METADATA = TSTR("testdata/model_with_valid_ort_config_json.onnx");
static constexpr PATH_TYPE VARIED_INPUT_CUSTOM_OP_MODEL_URI = TSTR("testdata/VariedInputCustomOp.onnx");
static constexpr PATH_TYPE VARIED_INPUT_CUSTOM_OP_MODEL_URI_2 = TSTR("testdata/foo_3.onnx");
static constexpr PATH_TYPE OPTIONAL_INPUT_OUTPUT_CUSTOM_OP_MODEL_URI = TSTR("testdata/foo_bar_1.onnx");
static constexpr PATH_TYPE OPTIONAL_INPUT_OUTPUT_CUSTOM_OP_MODEL_URI_2 = TSTR("testdata/foo_bar_2.onnx");
static constexpr PATH_TYPE CUSTOM_OP_MODEL_WITH_ATTRIBUTES_URI = TSTR("testdata/foo_bar_3.onnx");
#if !defined(DISABLE_SPARSE_TENSORS)
static constexpr PATH_TYPE SPARSE_OUTPUT_MODEL_URI = TSTR("testdata/sparse_initializer_as_output.onnx");
#ifndef DISABLE_CONTRIB_OPS
static constexpr PATH_TYPE SPARSE_INPUT_MATMUL_MODEL_URI = TSTR("testdata/sparse_to_dense_matmul.onnx");
#endif
#endif  // !defined(DISABLE_SPARSE_TENSORS)

#ifdef ENABLE_EXTENSION_CUSTOM_OPS
static constexpr PATH_TYPE ORT_CUSTOM_OPS_MODEL_URI = TSTR("testdata/custom_op_string_lower.onnx");
static constexpr PATH_TYPE ORT_CUSTOM_OPS_MODEL_URI_2 = TSTR("testdata/custom_op_negpos.onnx");
#endif

#ifdef ENABLE_LANGUAGE_INTEROP_OPS
static constexpr PATH_TYPE PYOP_FLOAT_MODEL_URI = TSTR("testdata/pyop_1.onnx");
static constexpr PATH_TYPE PYOP_MULTI_MODEL_URI = TSTR("testdata/pyop_2.onnx");
static constexpr PATH_TYPE PYOP_KWARG_MODEL_URI = TSTR("testdata/pyop_3.onnx");
#endif

#ifndef REDUCED_OPS_BUILD
static constexpr PATH_TYPE RESIZE_AND_CROP_MODEL_URI = TSTR("testdata/crop_and_resize.onnx");
#endif

class CApiTestWithProvider : public testing::Test, public ::testing::WithParamInterface<int> {
};

TEST_P(CApiTestWithProvider, simple) {
  // simple inference test
  // prepare inputs
  std::vector<Input> inputs(1);
  Input& input = inputs.back();
  input.name = "X";
  input.dims = {3, 2};
  input.values = {1.0f, 2.0f, 3.0f, 4.0f, 5.0f, 6.0f};

  // prepare expected inputs and outputs
  std::vector<int64_t> expected_dims_y = {3, 2};
  std::vector<float> expected_values_y = {1.0f, 4.0f, 9.0f, 16.0f, 25.0f, 36.0f};

  TestInference<float>(*ort_env, MODEL_URI, inputs, "Y", expected_dims_y, expected_values_y, GetParam(),
                       nullptr, nullptr);
}

TEST(CApiTest, dim_param) {
  Ort::SessionOptions session_options;
  Ort::Session session(*ort_env, NAMED_AND_ANON_DIM_PARAM_URI, session_options);

  auto in0 = session.GetInputTypeInfo(0);
  auto in0_ttsi = in0.GetTensorTypeAndShapeInfo();

  auto num_input_dims = in0_ttsi.GetDimensionsCount();
  ASSERT_GE(num_input_dims, 1u);
  // reading 1st dimension only so don't need to malloc int64_t* or const char** values for the Get*Dimensions calls
  int64_t dim_value = 0;
  const char* dim_param = nullptr;
  in0_ttsi.GetDimensions(&dim_value, 1);
  in0_ttsi.GetSymbolicDimensions(&dim_param, 1);
  ASSERT_EQ(dim_value, -1) << "symbolic dimension should be -1";
  ASSERT_EQ(strcmp(dim_param, "n"), 0) << "Expected 'n'. Got: " << dim_param;

  auto out0 = session.GetOutputTypeInfo(0);
  auto out0_ttsi = out0.GetTensorTypeAndShapeInfo();
  auto num_output_dims = out0_ttsi.GetDimensionsCount();
  ASSERT_EQ(num_output_dims, 1u);

  out0_ttsi.GetDimensions(&dim_value, 1);
  out0_ttsi.GetSymbolicDimensions(&dim_param, 1);
  ASSERT_EQ(dim_value, -1) << "symbolic dimension should be -1";
  ASSERT_EQ(strcmp(dim_param, ""), 0);
}

INSTANTIATE_TEST_SUITE_P(CApiTestWithProviders,
                         CApiTestWithProvider,
                         ::testing::Values(0, 1, 2, 3, 4));

#if !defined(DISABLE_SPARSE_TENSORS)
TEST(CApiTest, SparseOutputModel) {
  std::vector<int64_t> dense_shape{3, 3};
  std::vector<float> values{1.764052391052246, 0.40015721321105957, 0.978738009929657};
  std::vector<int64_t> values_shape{3};
  std::vector<int64_t> coo_indices{2, 3, 5};
  std::vector<int64_t> indices_shape{3};

  std::vector<Ort::Value> ort_inputs;
  std::vector<const char*> input_names;
  const char* const output_names[] = {"values"};
  Ort::Session session(*ort_env, SPARSE_OUTPUT_MODEL_URI, Ort::SessionOptions{});
  auto ort_outputs = session.Run(Ort::RunOptions{}, input_names.data(), ort_inputs.data(), ort_inputs.size(),
                                 output_names, 1);
  ASSERT_EQ(ort_outputs.size(), 1U);
  const auto& sparse_output = ort_outputs[0];
  auto ti = sparse_output.GetTypeInfo();
  ASSERT_EQ(ONNX_TYPE_SPARSETENSOR, ti.GetONNXType());
  auto tensor_type_shape = ti.GetTensorTypeAndShapeInfo();
  ASSERT_EQ(dense_shape, tensor_type_shape.GetShape());
  ASSERT_EQ(ONNX_TENSOR_ELEMENT_DATA_TYPE_FLOAT, tensor_type_shape.GetElementType());

  ASSERT_EQ(ORT_SPARSE_COO, sparse_output.GetSparseFormat());
  auto values_ts = sparse_output.GetSparseTensorValuesTypeAndShapeInfo();
  ASSERT_EQ(ONNX_TENSOR_ELEMENT_DATA_TYPE_FLOAT, values_ts.GetElementType());
  ASSERT_EQ(values_shape, values_ts.GetShape());

  const auto* values_fetch = sparse_output.GetSparseTensorValues<float>();
  auto val_span = gsl::make_span(values_fetch, values.size());
  ASSERT_TRUE(std::equal(values.cbegin(), values.cend(), val_span.cbegin(), val_span.cend()));

  auto indices_ts = sparse_output.GetSparseTensorIndicesTypeShapeInfo(ORT_SPARSE_COO_INDICES);
  ASSERT_EQ(ONNX_TENSOR_ELEMENT_DATA_TYPE_INT64, indices_ts.GetElementType());
  ASSERT_EQ(indices_shape, indices_ts.GetShape());

  size_t num_indices = 0;
  const int64_t* indices = sparse_output.GetSparseTensorIndicesData<int64_t>(ORT_SPARSE_COO_INDICES, num_indices);
  ASSERT_EQ(num_indices, static_cast<size_t>(indices_shape[0]));
  auto ind_span = gsl::make_span(indices, num_indices);
  ASSERT_TRUE(std::equal(coo_indices.cbegin(), coo_indices.cend(), ind_span.cbegin(), ind_span.cend()));
}

#ifndef DISABLE_CONTRIB_OPS
TEST(CApiTest, SparseInputModel) {
  std::vector<int64_t> common_shape{9, 9};  // inputs and outputs same shape
  std::vector<float> A_values{1.0, 2.0, 3.0, 4.0, 5.0, 6.0, 7.0, 8.0, 9.0,
                              10.0, 11.0, 12.0, 13.0, 14.0, 15.0, 16.0, 17.0,
                              18.0, 19.0, 20.0, 21.0, 22.0, 23.0, 24.0, 25.0,
                              26.0, 27.0, 28.0, 29.0, 30.0, 31.0, 32.0, 33.0,
                              34.0, 35.0, 36.0, 37.0, 38.0, 39.0, 40.0, 41.0,
                              42.0, 43.0, 44.0, 45.0, 46.0, 47.0, 48.0, 49.0,
                              50.0, 51.0, 52.0, 53.0};

  // 2 - D index
  std::vector<int64_t> indices_shape{gsl::narrow<int64_t>(A_values.size()), 2};
  std::vector<int64_t> A_indices{0, 1, 0, 2, 0, 6, 0, 7, 0, 8, 1, 0, 1,
                                 1, 1, 2, 1, 6, 1, 7, 1, 8, 2, 0, 2, 1,
                                 2, 2, 2, 6, 2, 7, 2, 8, 3, 3, 3, 4, 3,
                                 5, 3, 6, 3, 7, 3, 8, 4, 3, 4, 4, 4, 5,
                                 4, 6, 4, 7, 4, 8, 5, 3, 5, 4, 5, 5, 5,
                                 6, 5, 7, 5, 8, 6, 0, 6, 1, 6, 2, 6, 3,
                                 6, 4, 6, 5, 7, 0, 7, 1, 7, 2, 7, 3, 7,
                                 4, 7, 5, 8, 0, 8, 1, 8, 2, 8, 3, 8, 4,
                                 8, 5};

  std::vector<float> B_data{0, 1, 2, 0, 0, 0, 3, 4, 5,
                            6, 7, 8, 0, 0, 0, 9, 10, 11,
                            12, 13, 14, 0, 0, 0, 15, 16, 17,
                            0, 0, 0, 18, 19, 20, 21, 22, 23,
                            0, 0, 0, 24, 25, 26, 27, 28, 29,
                            0, 0, 0, 30, 31, 32, 33, 34, 35,
                            36, 37, 38, 39, 40, 41, 0, 0, 0,
                            42, 43, 44, 45, 46, 47, 0, 0, 0,
                            48, 49, 50, 51, 52, 53, 0, 0, 0};

  std::vector<float> Y_result{546, 561, 576, 552, 564, 576, 39, 42, 45,
                              1410, 1461, 1512, 1362, 1392, 1422, 201, 222, 243,
                              2274, 2361, 2448, 2172, 2220, 2268, 363, 402, 441,
                              2784, 2850, 2916, 4362, 4485, 4608, 1551, 1608, 1665,
                              3540, 3624, 3708, 5604, 5763, 5922, 2037, 2112, 2187,
                              4296, 4398, 4500, 6846, 7041, 7236, 2523, 2616, 2709,
                              678, 789, 900, 2892, 3012, 3132, 4263, 4494, 4725,
                              786, 915, 1044, 3324, 3462, 3600, 4911, 5178, 5445,
                              894, 1041, 1188, 3756, 3912, 4068, 5559, 5862, 6165};

  Ort::MemoryInfo info("Cpu", OrtDeviceAllocator, 0, OrtMemTypeDefault);
  Ort::Value::Shape ort_dense_shape{common_shape.data(), common_shape.size()};
  Ort::Value::Shape ort_values_shape{&indices_shape[0], 1U};
  auto a_st = Ort::Value::CreateSparseTensor(info, A_values.data(), ort_dense_shape, ort_values_shape);
  a_st.UseCooIndices(A_indices.data(), A_indices.size());

  auto b_tensor = Ort::Value::CreateTensor(info, B_data.data(), B_data.size(), common_shape.data(), common_shape.size());

  std::vector<Ort::Value> ort_inputs;
  ort_inputs.push_back(std::move(a_st));
  ort_inputs.push_back(std::move(b_tensor));
  const char* input_names[] = {"sparse_A", "dense_B"};
  const char* const output_names[] = {"dense_Y"};
  Ort::Session session(*ort_env, SPARSE_INPUT_MATMUL_MODEL_URI, Ort::SessionOptions{});
  auto ort_outputs = session.Run(Ort::RunOptions{}, input_names, ort_inputs.data(), ort_inputs.size(),
                                 output_names, 1);
  ASSERT_EQ(ort_outputs.size(), 1U);
  const auto& dense_Y = ort_outputs[0];
  ASSERT_TRUE(dense_Y.IsTensor());

  auto result_ts = dense_Y.GetTensorTypeAndShapeInfo();
  ASSERT_EQ(ONNX_TENSOR_ELEMENT_DATA_TYPE_FLOAT, result_ts.GetElementType());
  ASSERT_EQ(common_shape, result_ts.GetShape());

  const auto* result_vals = dense_Y.GetTensorData<float>();
  auto result_span = gsl::make_span(result_vals, Y_result.size());
  ASSERT_TRUE(std::equal(Y_result.cbegin(), Y_result.cend(), result_span.cbegin(), result_span.cend()));
}
#endif  // DISABLE_CONTRIB_OPS
#endif  // !defined(DISABLE_SPARSE_TENSORS)

TEST(CApiTest, custom_op_handler) {
  std::cout << "Running custom op inference" << std::endl;

  std::vector<Input> inputs(1);
  Input& input = inputs[0];
  input.name = "X";
  input.dims = {3, 2};
  input.values = {1.0f, 2.0f, 3.0f, 4.0f, 5.0f, 6.0f};

  // prepare expected inputs and outputs
  std::vector<int64_t> expected_dims_y = {3, 2};
  std::vector<float> expected_values_y = {2.0f, 4.0f, 6.0f, 8.0f, 10.0f, 12.0f};

#ifdef USE_CUDA
  cudaStream_t compute_stream = nullptr;
  cudaStreamCreateWithFlags(&compute_stream, cudaStreamNonBlocking);
  MyCustomOp custom_op{onnxruntime::kCudaExecutionProvider, compute_stream};
#else
  MyCustomOp custom_op{onnxruntime::kCpuExecutionProvider, nullptr};
#endif

  Ort::CustomOpDomain custom_op_domain("");
  custom_op_domain.Add(&custom_op);

#ifdef USE_CUDA
  TestInference<float>(*ort_env, CUSTOM_OP_MODEL_URI, inputs, "Y", expected_dims_y, expected_values_y, 1,
                       custom_op_domain, nullptr, nullptr, false, compute_stream);
  cudaStreamDestroy(compute_stream);
#else
  TestInference<float>(*ort_env, CUSTOM_OP_MODEL_URI, inputs, "Y", expected_dims_y, expected_values_y, 0,
                       custom_op_domain, nullptr);
#endif
}

#ifdef ENABLE_EXTENSION_CUSTOM_OPS
// test enabled ort-customops negpos
TEST(CApiTest, test_enable_ort_customops_negpos) {
  Ort::MemoryInfo info("Cpu", OrtDeviceAllocator, 0, OrtMemTypeDefault);
  auto allocator = std::make_unique<MockedOrtAllocator>();

  // Create Inputs
  std::vector<Ort::Value> ort_inputs;
  std::vector<float> input_data = {-1.1f, 2.2f, 4.4f, -5.5f};
  std::vector<int64_t> input_dims = {2, 2};
  ort_inputs.emplace_back(Ort::Value::CreateTensor<float>(info, const_cast<float*>(input_data.data()), input_data.size(), input_dims.data(), input_dims.size()));

  // Create Session with ORT CustomOps
  Ort::SessionOptions session_options;
  session_options.EnableOrtCustomOps();
  Ort::Session session(*ort_env, ORT_CUSTOM_OPS_MODEL_URI_2, session_options);

  // Create Input and Output Names
  std::vector<const char*> input_names = {"X"};
  const char* output_names[] = {"out0", "out1"};

  // Run Session
  std::vector<Ort::Value> ort_outputs = session.Run(Ort::RunOptions{}, input_names.data(), ort_inputs.data(), ort_inputs.size(), output_names, countof(output_names));

  // Validate Results
  ASSERT_EQ(ort_outputs.size(), 2u);

  std::vector<int64_t> out_dims = {2, 2};
  std::vector<float> values_out0 = {-1.1f, 0.0f, 0.0f, -5.5f};
  auto type_info = ort_outputs[0].GetTensorTypeAndShapeInfo();
  ASSERT_EQ(type_info.GetShape(), out_dims);
  size_t total_len = type_info.GetElementCount();
  ASSERT_EQ(values_out0.size(), total_len);

  float* f = ort_outputs[0].GetTensorMutableData<float>();
  for (size_t i = 0; i != total_len; ++i) {
    ASSERT_EQ(values_out0[i], f[i]);
  }
}

// test enabled ort-customops stringlower
TEST(CApiTest, test_enable_ort_customops_stringlower) {
  auto allocator = std::make_unique<MockedOrtAllocator>();

  // Create Inputs
  std::vector<Ort::Value> ort_inputs;
  std::string input_data{"HI, This is ENGINEER from Microsoft."};
  const char* const input_strings[] = {input_data.c_str()};
  std::vector<int64_t> input_dims = {1, 1};

  Ort::Value input_tensor = Ort::Value::CreateTensor(allocator.get(), input_dims.data(), input_dims.size(), ONNX_TENSOR_ELEMENT_DATA_TYPE_STRING);
  input_tensor.FillStringTensor(input_strings, 1U);
  ort_inputs.push_back(std::move(input_tensor));

  // Create Session with ORT CustomOps
  Ort::SessionOptions session_options;
  session_options.EnableOrtCustomOps();
  Ort::Session session(*ort_env, ORT_CUSTOM_OPS_MODEL_URI, session_options);

  // Create Input and Output Names
  std::vector<const char*> input_names = {"input_1"};
  const char* output_names[] = {"customout"};

  // Run Session
  std::vector<Ort::Value> ort_outputs = session.Run(Ort::RunOptions{nullptr}, input_names.data(), ort_inputs.data(), ort_inputs.size(), output_names, countof(output_names));

  // Validate Results
  ASSERT_EQ(ort_outputs.size(), 1u);

  std::vector<int64_t> out_dims = {1, 1};
  auto type_info = ort_outputs[0].GetTensorTypeAndShapeInfo();
  ASSERT_EQ(type_info.GetShape(), out_dims);
  ASSERT_EQ(type_info.GetElementType(), ONNX_TENSOR_ELEMENT_DATA_TYPE_STRING);

  std::string output_data{"hi, this is engineer from microsoft."};
  auto expected_string = output_data.c_str();
  size_t expected_string_len = strlen(expected_string);
  auto data_length = ort_outputs[0].GetStringTensorDataLength();
  ASSERT_EQ(expected_string_len, data_length);

  std::string result(data_length, '\0');
  std::vector<size_t> offsets(type_info.GetElementCount());
  ort_outputs[0].GetStringTensorContent((void*)result.data(), data_length, offsets.data(), offsets.size());
  ASSERT_STREQ(result.c_str(), expected_string);
}
#endif

//test custom op which accepts float and double as inputs
TEST(CApiTest, varied_input_custom_op_handler) {
  std::vector<Input> inputs(2);
  inputs[0].name = "X";
  inputs[0].dims = {3};
  inputs[0].values = {2.0f, 3.0f, 4.0f};
  inputs[1].name = "Y";
  inputs[1].dims = {3};
  inputs[1].values = {5.0f, 6.0f, 7.0f};
  std::vector<int64_t> expected_dims_z = {1};
  std::vector<float> expected_values_z = {10.0f};

#ifdef USE_CUDA
  SliceCustomOp slice_custom_op{onnxruntime::kCudaExecutionProvider};
#else
  SliceCustomOp slice_custom_op{onnxruntime::kCpuExecutionProvider};
#endif

  Ort::CustomOpDomain custom_op_domain("abc");
  custom_op_domain.Add(&slice_custom_op);

#ifdef USE_CUDA
  TestInference<float>(*ort_env, VARIED_INPUT_CUSTOM_OP_MODEL_URI, inputs, "Z",
                       expected_dims_z, expected_values_z, 1, custom_op_domain, nullptr);
#else
  TestInference<float>(*ort_env, VARIED_INPUT_CUSTOM_OP_MODEL_URI, inputs, "Z",
                       expected_dims_z, expected_values_z, 0, custom_op_domain, nullptr);
#endif
}

TEST(CApiTest, multiple_varied_input_custom_op_handler) {
#ifdef USE_CUDA
  cudaStream_t compute_stream = nullptr;
  cudaStreamCreateWithFlags(&compute_stream, cudaStreamNonBlocking);
  MyCustomOpMultipleDynamicInputs custom_op{onnxruntime::kCudaExecutionProvider, compute_stream};
#else
  MyCustomOpMultipleDynamicInputs custom_op{onnxruntime::kCpuExecutionProvider, nullptr};
#endif

  Ort::CustomOpDomain custom_op_domain("");
  custom_op_domain.Add(&custom_op);

  Ort::SessionOptions session_options;

#ifdef USE_CUDA
  auto cuda_options = CreateDefaultOrtCudaProviderOptionsWithCustomStream(compute_stream);
  session_options.AppendExecutionProvider_CUDA(cuda_options);
#endif

  session_options.Add(custom_op_domain);
  Ort::Session session(*ort_env, VARIED_INPUT_CUSTOM_OP_MODEL_URI_2, session_options);

  Ort::MemoryInfo info("Cpu", OrtDeviceAllocator, 0, OrtMemTypeDefault);

  std::vector<Ort::Value> ort_inputs;
  std::vector<const char*> input_names;

  // input 0 (float type)
  input_names.emplace_back("X");
  std::vector<float> input_0_data = {1.f, 2.f, 3.f, 4.f, 5.f, 6.f};
  std::vector<int64_t> input_0_dims = {3, 2};
  ort_inputs.emplace_back(
      Ort::Value::CreateTensor<float>(info, const_cast<float*>(input_0_data.data()),
                                      input_0_data.size(), input_0_dims.data(), input_0_dims.size()));

  // input 1 (double type)
  input_names.emplace_back("W");
  std::vector<double> input_1_data = {2, 3, 4, 5, 6, 7};
  std::vector<int64_t> input_1_dims = {3, 2};
  ort_inputs.emplace_back(
      Ort::Value::CreateTensor<double>(info, const_cast<double*>(input_1_data.data()),
                                       input_1_data.size(), input_1_dims.data(), input_1_dims.size()));

  // Run
  const char* output_name = "Y";
  auto ort_outputs = session.Run(Ort::RunOptions{}, input_names.data(), ort_inputs.data(), ort_inputs.size(),
                                 &output_name, 1);
  ASSERT_EQ(ort_outputs.size(), 1u);

  // Validate results
  std::vector<int64_t> y_dims = {3, 2};
  std::vector<float> values_y = {3.f, 5.f, 7.f, 9.f, 11.f, 13.f};
  auto type_info = ort_outputs[0].GetTensorTypeAndShapeInfo();
  ASSERT_EQ(type_info.GetShape(), y_dims);
  size_t total_len = type_info.GetElementCount();
  ASSERT_EQ(values_y.size(), total_len);

  float* f = ort_outputs[0].GetTensorMutableData<float>();
  for (size_t i = 0; i != total_len; ++i) {
    ASSERT_EQ(values_y[i], f[i]);
  }

#ifdef USE_CUDA
  cudaStreamDestroy(compute_stream);
#endif
}

TEST(CApiTest, optional_input_output_custom_op_handler) {
  MyCustomOpWithOptionalInput custom_op{onnxruntime::kCpuExecutionProvider};

  // `MyCustomOpFooBar` defines a custom op with atmost 3 inputs and the second input is optional.
  // In this test, we are going to try and run 2 models - one with the optional input and one without
  // the optional input.
  Ort::CustomOpDomain custom_op_domain("");
  custom_op_domain.Add(&custom_op);

  Ort::SessionOptions session_options;
  session_options.Add(custom_op_domain);

  std::vector<Ort::Value> ort_inputs;

  Ort::MemoryInfo info("Cpu", OrtDeviceAllocator, 0, OrtMemTypeDefault);

  // input 0
  std::vector<float> input_0_data = {1.f};
  std::vector<int64_t> input_0_dims = {1};
  ort_inputs.emplace_back(
      Ort::Value::CreateTensor<float>(info, const_cast<float*>(input_0_data.data()),
                                      input_0_data.size(), input_0_dims.data(), input_0_dims.size()));

  // input 1
  std::vector<float> input_1_data = {1.f};
  std::vector<int64_t> input_1_dims = {1};
  ort_inputs.emplace_back(
      Ort::Value::CreateTensor<float>(info, const_cast<float*>(input_1_data.data()),
                                      input_1_data.size(), input_1_dims.data(), input_1_dims.size()));

  // input 2
  std::vector<float> input_2_data = {1.f};
  std::vector<int64_t> input_2_dims = {1};
  ort_inputs.emplace_back(
      Ort::Value::CreateTensor<float>(info, const_cast<float*>(input_2_data.data()),
                                      input_2_data.size(), input_2_dims.data(), input_2_dims.size()));

  const char* output_name = "Y";

  // Part 1: Model with optional input present
  {
    std::vector<const char*> input_names = {"X1", "X2", "X3"};
    Ort::Session session(*ort_env, OPTIONAL_INPUT_OUTPUT_CUSTOM_OP_MODEL_URI, session_options);
    auto ort_outputs = session.Run(Ort::RunOptions{}, input_names.data(), ort_inputs.data(), ort_inputs.size(),
                                   &output_name, 1);
    ASSERT_EQ(ort_outputs.size(), 1u);

    // Validate results
    std::vector<int64_t> y_dims = {1};
    std::vector<float> values_y = {3.f};
    auto type_info = ort_outputs[0].GetTensorTypeAndShapeInfo();
    ASSERT_EQ(type_info.GetShape(), y_dims);
    size_t total_len = type_info.GetElementCount();
    ASSERT_EQ(values_y.size(), total_len);

    float* f = ort_outputs[0].GetTensorMutableData<float>();
    for (size_t i = 0; i != total_len; ++i) {
      ASSERT_EQ(values_y[i], f[i]);
    }
  }

  // Part 2: Model with optional input absent
  {
    std::vector<const char*> input_names = {"X1", "X2"};
    ort_inputs.erase(ort_inputs.begin() + 2);  // remove the last input in the container
    Ort::Session session(*ort_env, OPTIONAL_INPUT_OUTPUT_CUSTOM_OP_MODEL_URI_2, session_options);
    auto ort_outputs = session.Run(Ort::RunOptions{}, input_names.data(), ort_inputs.data(), ort_inputs.size(),
                                   &output_name, 1);
    ASSERT_EQ(ort_outputs.size(), 1u);

    // Validate results
    std::vector<int64_t> y_dims = {1};
    std::vector<float> values_y = {2.f};
    auto type_info = ort_outputs[0].GetTensorTypeAndShapeInfo();
    ASSERT_EQ(type_info.GetShape(), y_dims);
    size_t total_len = type_info.GetElementCount();
    ASSERT_EQ(values_y.size(), total_len);

    float* f = ort_outputs[0].GetTensorMutableData<float>();
    for (size_t i = 0; i != total_len; ++i) {
      ASSERT_EQ(values_y[i], f[i]);
    }
  }
}
TEST(CApiTest, custom_op_with_attributes_handler) {
  MyCustomOpWithAttributes custom_op{onnxruntime::kCpuExecutionProvider};

  Ort::CustomOpDomain custom_op_domain("");
  custom_op_domain.Add(&custom_op);

  Ort::SessionOptions session_options;
  session_options.Add(custom_op_domain);

  Ort::Session session(*ort_env, CUSTOM_OP_MODEL_WITH_ATTRIBUTES_URI, session_options);

  Ort::MemoryInfo info("Cpu", OrtDeviceAllocator, 0, OrtMemTypeDefault);

  std::vector<Ort::Value> ort_inputs;
  std::vector<const char*> input_names;

  // input 0 (float type)
  input_names.emplace_back("X");
  std::vector<float> input_0_data = {1.f};
  std::vector<int64_t> input_0_dims = {1};
  ort_inputs.emplace_back(
      Ort::Value::CreateTensor<float>(info, const_cast<float*>(input_0_data.data()),
                                      input_0_data.size(), input_0_dims.data(), input_0_dims.size()));

  // Run
  const char* output_name = "Y";
  auto ort_outputs = session.Run(Ort::RunOptions{}, input_names.data(), ort_inputs.data(), ort_inputs.size(),
                                 &output_name, 1);
  ASSERT_EQ(ort_outputs.size(), 1u);

  // Validate results
  std::vector<int64_t> y_dims = {1};
  std::vector<float> values_y = {15.f};
  auto type_info = ort_outputs[0].GetTensorTypeAndShapeInfo();
  ASSERT_EQ(type_info.GetShape(), y_dims);
  size_t total_len = type_info.GetElementCount();
  ASSERT_EQ(values_y.size(), total_len);

  float* f = ort_outputs[0].GetTensorMutableData<float>();
  for (size_t i = 0; i != total_len; ++i) {
    ASSERT_EQ(values_y[i], f[i]);
  }
}

// Tests registration of a custom op of the same name for both CPU and CUDA EPs
#ifdef USE_CUDA
TEST(CApiTest, RegisterCustomOpForCPUAndCUDA) {
  std::cout << "Tests registration of a custom op of the same name for both CPU and CUDA EPs" << std::endl;

  std::vector<Input> inputs(1);
  Input& input = inputs[0];
  input.name = "X";
  input.dims = {3, 2};
  input.values = {1.0f, 2.0f, 3.0f, 4.0f, 5.0f, 6.0f};

  // prepare expected inputs and outputs
  std::vector<int64_t> expected_dims_y = {3, 2};
  std::vector<float> expected_values_y = {2.0f, 4.0f, 6.0f, 8.0f, 10.0f, 12.0f};

  MyCustomOp custom_op_cpu{onnxruntime::kCpuExecutionProvider, nullptr};
  // We are going to test session creation only - hence it is not a problem to use the default stream as the compute stream for the custom op
  MyCustomOp custom_op_cuda{onnxruntime::kCudaExecutionProvider, nullptr};
  Ort::CustomOpDomain custom_op_domain("");
  custom_op_domain.Add(&custom_op_cpu);
  custom_op_domain.Add(&custom_op_cuda);

  TestInference<float>(*ort_env, CUSTOM_OP_MODEL_URI, inputs, "Y", expected_dims_y,
                       expected_values_y, 1, custom_op_domain, nullptr, nullptr, true);
}
#endif

//It has memory leak. The OrtCustomOpDomain created in custom_op_library.cc:RegisterCustomOps function was not freed
#if defined(__ANDROID__)
TEST(CApiTest, DISABLED_test_custom_op_library) {
//To accomodate a reduced op build pipeline
#elif defined(REDUCED_OPS_BUILD) && defined(USE_CUDA)
TEST(CApiTest, DISABLED_test_custom_op_library) {
#else
TEST(CApiTest, test_custom_op_library) {
#endif
  std::cout << "Running inference using custom op shared library" << std::endl;

  std::vector<Input> inputs(2);
  inputs[0].name = "input_1";
  inputs[0].dims = {3, 5};
  inputs[0].values = {1.1f, 2.2f, 3.3f, 4.4f, 5.5f,
                      6.6f, 7.7f, 8.8f, 9.9f, 10.0f,
                      11.1f, 12.2f, 13.3f, 14.4f, 15.5f};
  inputs[1].name = "input_2";
  inputs[1].dims = {3, 5};
  inputs[1].values = {15.5f, 14.4f, 13.3f, 12.2f, 11.1f,
                      10.0f, 9.9f, 8.8f, 7.7f, 6.6f,
                      5.5f, 4.4f, 3.3f, 2.2f, 1.1f};

  // prepare expected inputs and outputs
  std::vector<int64_t> expected_dims_y = {3, 5};
  std::vector<int32_t> expected_values_y =
      {17, 17, 17, 17, 17,
       17, 18, 18, 18, 17,
       17, 17, 17, 17, 17};

  std::string lib_name;
#if defined(_WIN32)
  lib_name = "custom_op_library.dll";
#elif defined(__APPLE__)
  lib_name = "libcustom_op_library.dylib";
#else
lib_name = "./libcustom_op_library.so";
#endif

  void* library_handle = nullptr;
#ifdef USE_CUDA
  TestInference<int32_t>(*ort_env, CUSTOM_OP_LIBRARY_TEST_MODEL_URI, inputs, "output", expected_dims_y,
                         expected_values_y, 1, nullptr, lib_name.c_str(), &library_handle);
#else
  TestInference<int32_t>(*ort_env, CUSTOM_OP_LIBRARY_TEST_MODEL_URI, inputs, "output", expected_dims_y,
                         expected_values_y, 0, nullptr, lib_name.c_str(), &library_handle);
#endif

#ifdef _WIN32
  bool success = ::FreeLibrary(reinterpret_cast<HMODULE>(library_handle));
  ORT_ENFORCE(success, "Error while closing custom op shared library");
#else
  int retval = dlclose(library_handle);
  ORT_ENFORCE(retval == 0, "Error while closing custom op shared library");
#endif
}

#if defined(ENABLE_LANGUAGE_INTEROP_OPS)
std::once_flag my_module_flag;

void PrepareModule() {
  std::ofstream module("mymodule.py");
  module << "class MyKernel:" << std::endl;
  module << "\t"
         << "def __init__(self,A,B,C):" << std::endl;
  module << "\t\t"
         << "self.a,self.b,self.c = A,B,C" << std::endl;
  module << "\t"
         << "def compute(self,x):" << std::endl;
  module << "\t\t"
         << "return x*2" << std::endl;
  module << "class MyKernel_2:" << std::endl;
  module << "\t"
         << "def __init__(self,A,B):" << std::endl;
  module << "\t\t"
         << "self.a,self.b = A,B" << std::endl;
  module << "\t"
         << "def compute(self,x):" << std::endl;
  module << "\t\t"
         << "return x*4" << std::endl;
  module << "class MyKernel_3:" << std::endl;
  module << "\t"
         << "def __init__(self,A,B):" << std::endl;
  module << "\t\t"
         << "self.a,self.b = A,B" << std::endl;
  module << "\t"
         << "def compute(self,*kwargs):" << std::endl;
  module << "\t\t"
         << "return kwargs[0]*5" << std::endl;
  module.close();
}

TEST(CApiTest, test_pyop) {
  std::call_once(my_module_flag, PrepareModule);
  std::vector<Input> inputs(1);
  Input& input = inputs[0];
  input.name = "X";
  input.dims = {2, 2};
  input.values = {1.0f, 2.0f, 3.0f, 4.0f};
  std::vector<int64_t> expected_dims_y = {2, 2};
  std::vector<float> expected_values_y = {2.0f, 4.0f, 6.0f, 8.0f};
  TestInference<float>(*ort_env, PYOP_FLOAT_MODEL_URI, inputs, "Y", expected_dims_y, expected_values_y, 0,
                       nullptr, nullptr);
}

TEST(CApiTest, test_pyop_multi) {
  std::call_once(my_module_flag, PrepareModule);
  std::vector<Input> inputs(1);
  Input& input = inputs[0];
  input.name = "X";
  input.dims = {2, 2};
  input.values = {1.0f, 2.0f, 3.0f, 4.0f};
  std::vector<int64_t> expected_dims_y = {2, 2};
  std::vector<float> expected_values_y = {8.0f, 16.0f, 24.0f, 32.0f};
  TestInference<float>(*ort_env, PYOP_MULTI_MODEL_URI, inputs, "Z", expected_dims_y, expected_values_y, 0,
                       nullptr, nullptr);
}

TEST(CApiTest, test_pyop_kwarg) {
  std::call_once(my_module_flag, PrepareModule);
  std::vector<Input> inputs(1);
  Input& input = inputs[0];
  input.name = "X";
  input.dims = {2, 2};
  input.values = {1.0f, 2.0f, 3.0f, 4.0f};
  std::vector<int64_t> expected_dims_y = {2, 2};
  std::vector<float> expected_values_y = {25.0f, 50.0f, 75.0f, 100.0f};
  TestInference<float>(*ort_env, PYOP_KWARG_MODEL_URI, inputs, "Z", expected_dims_y, expected_values_y, 0,
                       nullptr, nullptr);
}
#endif

#ifdef ORT_RUN_EXTERNAL_ONNX_TESTS
TEST(CApiTest, create_session_without_session_option) {
  constexpr PATH_TYPE model_uri = TSTR("../models/opset8/test_squeezenet/model.onnx");
  Ort::Session ret(*ort_env, model_uri, Ort::SessionOptions{nullptr});
  ASSERT_NE(nullptr, ret);
}
#endif

#ifdef REDUCED_OPS_BUILD
TEST(ReducedOpsBuildTest, test_excluded_ops) {
  // In reduced ops build, test a model containing ops not included in required_ops.config cannot be loaded.
  // See onnxruntime/test/testdata/reduced_build_test.readme.txt for more details of the setup
  constexpr PATH_TYPE model_uri = TSTR("testdata/reduced_build_test.onnx_model_with_excluded_ops");
  std::vector<Input> inputs = {{"X", {3}, {-1.0f, 2.0f, -3.0f}}};
  std::vector<int64_t> expected_dims_y = {3};
  std::vector<float> expected_values_y = {0.1f, 0.1f, 0.1f};
  bool failed = false;
  try {
    //only test model loading, exception expected
    TestInference<float>(*ort_env, model_uri, inputs, "Y", expected_dims_y, expected_values_y, 0,
                         nullptr, nullptr, nullptr, true);
  } catch (const Ort::Exception& e) {
    failed = e.GetOrtErrorCode() == ORT_NOT_IMPLEMENTED;
  }
  ASSERT_EQ(failed, true);
}
#endif

TEST(CApiTest, get_allocator_cpu) {
  Ort::SessionOptions session_options;
  Ort::ThrowOnError(OrtSessionOptionsAppendExecutionProvider_CPU(session_options, 1));
  Ort::Session session(*ort_env, NAMED_AND_ANON_DIM_PARAM_URI, session_options);
  Ort::MemoryInfo info_cpu = Ort::MemoryInfo::CreateCpu(OrtAllocatorType::OrtArenaAllocator, OrtMemTypeDefault);
  Ort::Allocator cpu_allocator(session, info_cpu);

  // CPU OrtMemoryInfo does not return OrtArenaAllocator on x86 but rather a device allocator
  // which causes MemoryInfo that is used to request the allocator and the actual instance
  // of MemoryInfo returned from the allocator exactly match, although they are functionally equivalent.
  auto allocator_info = cpu_allocator.GetInfo();
  ASSERT_EQ(info_cpu.GetAllocatorName(), allocator_info.GetAllocatorName());
  ASSERT_EQ(info_cpu.GetDeviceId(), allocator_info.GetDeviceId());
  ASSERT_EQ(info_cpu.GetMemoryType(), allocator_info.GetDeviceId());
  void* p = cpu_allocator.Alloc(1024);
  ASSERT_NE(p, nullptr);
  cpu_allocator.Free(p);

  auto mem_allocation = cpu_allocator.GetAllocation(1024);
  ASSERT_NE(nullptr, mem_allocation.get());
  ASSERT_EQ(1024U, mem_allocation.size());
}

#ifdef USE_CUDA
TEST(CApiTest, get_allocator_cuda) {
  Ort::SessionOptions session_options;
  Ort::ThrowOnError(OrtSessionOptionsAppendExecutionProvider_CUDA(session_options, 0));
  Ort::Session session(*ort_env, NAMED_AND_ANON_DIM_PARAM_URI, session_options);

  Ort::MemoryInfo info_cuda("Cuda", OrtAllocatorType::OrtArenaAllocator, 0, OrtMemTypeDefault);
  Ort::Allocator cuda_allocator(session, info_cuda);

  auto allocator_info = cuda_allocator.GetInfo();
  ASSERT_TRUE(info_cuda == allocator_info);
  void* p = cuda_allocator.Alloc(1024);
  ASSERT_NE(p, nullptr);
  cuda_allocator.Free(p);

  auto mem_allocation = cuda_allocator.GetAllocation(1024);
  ASSERT_NE(nullptr, mem_allocation.get());
  ASSERT_EQ(1024U, mem_allocation.size());
}
#endif

TEST(CApiTest, io_binding) {
  Ort::SessionOptions session_options;
  Ort::ThrowOnError(OrtSessionOptionsAppendExecutionProvider_CPU(session_options, 1));
  Ort::Session session(*ort_env, MODEL_URI, session_options);

  Ort::MemoryInfo info_cpu = Ort::MemoryInfo::CreateCpu(OrtAllocatorType::OrtArenaAllocator, OrtMemTypeDefault);

  const std::array<int64_t, 2> x_shape = {3, 2};
  std::array<float, 3 * 2> x_values = {1.0f, 2.0f, 3.0f, 4.0f, 5.0f, 6.0f};
  Ort::Value bound_x = Ort::Value::CreateTensor(info_cpu, x_values.data(), x_values.size(),
                                                x_shape.data(), x_shape.size());

  const std::array<float, 3 * 2> expected_y = {1.0f, 4.0f, 9.0f, 16.0f, 25.0f, 36.0f};
  const std::array<int64_t, 2> y_shape = {3, 2};
  std::array<float, 3 * 2> y_values;
  Ort::Value bound_y = Ort::Value::CreateTensor(info_cpu, y_values.data(), y_values.size(),
                                                y_shape.data(), y_shape.size());

  Ort::IoBinding binding(session);
  binding.BindInput("X", bound_x);
  binding.BindOutput("Y", bound_y);

  session.Run(Ort::RunOptions(), binding);
  // Check the values against the bound raw memory
  ASSERT_TRUE(std::equal(std::begin(y_values), std::end(y_values), std::begin(expected_y)));

  // Now compare values via GetOutputValues
  {
    std::vector<Ort::Value> output_values = binding.GetOutputValues();
    ASSERT_EQ(output_values.size(), 1U);
    const Ort::Value& Y_value = output_values[0];
    ASSERT_TRUE(Y_value.IsTensor());
    Ort::TensorTypeAndShapeInfo type_info = Y_value.GetTensorTypeAndShapeInfo();
    ASSERT_EQ(ONNX_TENSOR_ELEMENT_DATA_TYPE_FLOAT, type_info.GetElementType());
    auto count = type_info.GetElementCount();
    ASSERT_EQ(expected_y.size(), count);
    const float* values = Y_value.GetTensorData<float>();
    ASSERT_TRUE(std::equal(values, values + count, std::begin(expected_y)));
  }

  {
    std::vector<std::string> output_names = binding.GetOutputNames();
    ASSERT_EQ(1U, output_names.size());
    ASSERT_EQ(output_names[0].compare("Y"), 0);
  }

  // Now replace binding of Y with an on device binding instead of pre-allocated memory.
  // This is when we can not allocate an OrtValue due to unknown dimensions
  {
    Ort::MemoryInfo info_cpu_dev("Cpu", OrtAllocatorType::OrtArenaAllocator, 0, OrtMemTypeDefault);
    binding.BindOutput("Y", info_cpu_dev);
    session.Run(Ort::RunOptions(), binding);
  }

  // Check the output value allocated based on the device binding.
  {
    std::vector<Ort::Value> output_values = binding.GetOutputValues();
    ASSERT_EQ(output_values.size(), 1U);
    const Ort::Value& Y_value = output_values[0];
    ASSERT_TRUE(Y_value.IsTensor());
    Ort::TensorTypeAndShapeInfo type_info = Y_value.GetTensorTypeAndShapeInfo();
    ASSERT_EQ(ONNX_TENSOR_ELEMENT_DATA_TYPE_FLOAT, type_info.GetElementType());
    auto count = type_info.GetElementCount();
    ASSERT_EQ(expected_y.size(), count);
    const float* values = Y_value.GetTensorData<float>();
    ASSERT_TRUE(std::equal(values, values + count, std::begin(expected_y)));
  }

  binding.ClearBoundInputs();
  binding.ClearBoundOutputs();
}

#if defined(USE_CUDA) || defined(USE_TENSORRT)
TEST(CApiTest, io_binding_cuda) {
  struct CudaMemoryDeleter {
    explicit CudaMemoryDeleter(const Ort::Allocator* alloc) {
      alloc_ = alloc;
    }
    void operator()(void* ptr) const {
      alloc_->Free(ptr);
    }

    const Ort::Allocator* alloc_;
  };

  Ort::SessionOptions session_options;
#ifdef USE_TENSORRT
  Ort::ThrowOnError(OrtSessionOptionsAppendExecutionProvider_Tensorrt(session_options, 0));
#else
  Ort::ThrowOnError(OrtSessionOptionsAppendExecutionProvider_CUDA(session_options, 0));
#endif
  Ort::Session session(*ort_env, MODEL_URI, session_options);

  Ort::MemoryInfo info_cuda("Cuda", OrtAllocatorType::OrtArenaAllocator, 0, OrtMemTypeDefault);

  Ort::Allocator cuda_allocator(session, info_cuda);
  auto allocator_info = cuda_allocator.GetInfo();
  ASSERT_TRUE(info_cuda == allocator_info);

  const std::array<int64_t, 2> x_shape = {3, 2};
  std::array<float, 3 * 2> x_values = {1.0f, 2.0f, 3.0f, 4.0f, 5.0f, 6.0f};
  auto input_data = std::unique_ptr<void, CudaMemoryDeleter>(cuda_allocator.Alloc(x_values.size() * sizeof(float)),
                                                             CudaMemoryDeleter(&cuda_allocator));
  ASSERT_NE(input_data.get(), nullptr);
  cudaMemcpy(input_data.get(), x_values.data(), sizeof(float) * x_values.size(), cudaMemcpyHostToDevice);

  // Create an OrtValue tensor backed by data on CUDA memory
  Ort::Value bound_x = Ort::Value::CreateTensor(info_cuda, reinterpret_cast<float*>(input_data.get()), x_values.size(),
                                                x_shape.data(), x_shape.size());

  const std::array<int64_t, 2> expected_y_shape = {3, 2};
  const std::array<float, 3 * 2> expected_y = {1.0f, 4.0f, 9.0f, 16.0f, 25.0f, 36.0f};
  auto output_data = std::unique_ptr<void, CudaMemoryDeleter>(cuda_allocator.Alloc(expected_y.size() * sizeof(float)),
                                                              CudaMemoryDeleter(&cuda_allocator));
  ASSERT_NE(output_data.get(), nullptr);

  // Create an OrtValue tensor backed by data on CUDA memory
  Ort::Value bound_y = Ort::Value::CreateTensor(info_cuda, reinterpret_cast<float*>(output_data.get()),
                                                expected_y.size(), expected_y_shape.data(), expected_y_shape.size());

  Ort::IoBinding binding(session);
  binding.BindInput("X", bound_x);
  binding.BindOutput("Y", bound_y);
  // Sychronize to make sure the copy on default stream is done since TensorRT isn't using default stream.
  binding.SynchronizeInputs();

  session.Run(Ort::RunOptions(), binding);

  binding.SynchronizeOutputs();

  // Check the values against the bound raw memory (needs copying from device to host first)
  std::array<float, 3 * 2> y_values_0;
  cudaMemcpy(y_values_0.data(), output_data.get(), sizeof(float) * y_values_0.size(), cudaMemcpyDeviceToHost);
  ASSERT_TRUE(std::equal(std::begin(y_values_0), std::end(y_values_0), std::begin(expected_y)));

  // Now compare values via GetOutputValues
  {
    std::vector<Ort::Value> output_values = binding.GetOutputValues();
    ASSERT_EQ(output_values.size(), 1U);
    const Ort::Value& Y_value = output_values[0];
    ASSERT_TRUE(Y_value.IsTensor());
    Ort::TensorTypeAndShapeInfo type_info = Y_value.GetTensorTypeAndShapeInfo();
    ASSERT_EQ(ONNX_TENSOR_ELEMENT_DATA_TYPE_FLOAT, type_info.GetElementType());
    auto count = type_info.GetElementCount();
    ASSERT_EQ(expected_y.size(), count);
    const float* values = Y_value.GetTensorData<float>();

    std::array<float, 3 * 2> y_values_1;
    cudaMemcpy(y_values_1.data(), values, sizeof(float) * y_values_1.size(), cudaMemcpyDeviceToHost);
    ASSERT_TRUE(std::equal(std::begin(y_values_1), std::end(y_values_1), std::begin(expected_y)));
  }

  {
    std::vector<std::string> output_names = binding.GetOutputNames();
    ASSERT_EQ(1U, output_names.size());
    ASSERT_EQ(output_names[0].compare("Y"), 0);
  }

  // Now replace binding of Y with an on device binding instead of pre-allocated memory.
  // This is when we can not allocate an OrtValue due to unknown dimensions
  {
    binding.BindOutput("Y", info_cuda);
    session.Run(Ort::RunOptions(), binding);
  }

  // Check the output value allocated based on the device binding.
  {
    std::vector<Ort::Value> output_values = binding.GetOutputValues();
    ASSERT_EQ(output_values.size(), 1U);
    const Ort::Value& Y_value = output_values[0];
    ASSERT_TRUE(Y_value.IsTensor());
    Ort::TensorTypeAndShapeInfo type_info = Y_value.GetTensorTypeAndShapeInfo();
    ASSERT_EQ(ONNX_TENSOR_ELEMENT_DATA_TYPE_FLOAT, type_info.GetElementType());
    auto count = type_info.GetElementCount();
    ASSERT_EQ(expected_y.size(), count);
    const float* values = Y_value.GetTensorData<float>();

    std::array<float, 3 * 2> y_values_2;
    cudaMemcpy(y_values_2.data(), values, sizeof(float) * y_values_2.size(), cudaMemcpyDeviceToHost);
    ASSERT_TRUE(std::equal(std::begin(y_values_2), std::end(y_values_2), std::begin(expected_y)));
  }

  // Clean up
  binding.ClearBoundInputs();
  binding.ClearBoundOutputs();
}
#endif

TEST(CApiTest, create_tensor) {
  const char* s[] = {"abc", "kmp"};
  int64_t expected_len = 2;
  auto default_allocator = std::make_unique<MockedOrtAllocator>();

  Ort::Value tensor = Ort::Value::CreateTensor(default_allocator.get(), &expected_len, 1,
                                               ONNX_TENSOR_ELEMENT_DATA_TYPE_STRING);

  Ort::ThrowOnError(Ort::GetApi().FillStringTensor(tensor, s, expected_len));
  auto shape_info = tensor.GetTensorTypeAndShapeInfo();

  int64_t len = shape_info.GetElementCount();
  ASSERT_EQ(len, expected_len);
  std::vector<int64_t> shape_array(len);

  size_t data_len = tensor.GetStringTensorDataLength();
  std::string result(data_len, '\0');
  std::vector<size_t> offsets(len);
  tensor.GetStringTensorContent((void*)result.data(), data_len, offsets.data(), offsets.size());
}

TEST(CApiTest, fill_string_tensor) {
  const char* s[] = {"abc", "kmp"};
  int64_t expected_len = 2;
  auto default_allocator = std::make_unique<MockedOrtAllocator>();

  Ort::Value tensor = Ort::Value::CreateTensor(default_allocator.get(), &expected_len, 1,
                                               ONNX_TENSOR_ELEMENT_DATA_TYPE_STRING);

  for (int64_t i = 0; i < expected_len; i++) {
    tensor.FillStringTensorElement(s[i], i);
  }

  auto shape_info = tensor.GetTensorTypeAndShapeInfo();

  int64_t len = shape_info.GetElementCount();
  ASSERT_EQ(len, expected_len);
}

TEST(CApiTest, get_string_tensor_element) {
  const char* s[] = {"abc", "kmp"};
  int64_t expected_len = 2;
  int64_t element_index = 0;
  auto default_allocator = std::make_unique<MockedOrtAllocator>();

  Ort::Value tensor = Ort::Value::CreateTensor(default_allocator.get(), &expected_len, 1,
                                               ONNX_TENSOR_ELEMENT_DATA_TYPE_STRING);

  tensor.FillStringTensor(s, expected_len);

  auto expected_string = s[element_index];
  size_t expected_string_len = strnlen(expected_string, onnxruntime::kMaxStrLen);

  std::string result(expected_string_len, '\0');
  tensor.GetStringTensorElement(expected_string_len, element_index, (void*)result.data());
  ASSERT_STREQ(result.c_str(), expected_string);

  auto string_len = tensor.GetStringTensorElementLength(element_index);
  ASSERT_EQ(expected_string_len, string_len);
}

TEST(CApiTest, create_tensor_with_data) {
  float values[] = {3.0f, 1.0f, 2.f, 0.f};
  constexpr size_t values_length = sizeof(values) / sizeof(values[0]);

  Ort::MemoryInfo info("Cpu", OrtDeviceAllocator, 0, OrtMemTypeDefault);

  std::vector<int64_t> dims = {4};
  Ort::Value tensor = Ort::Value::CreateTensor<float>(info, values, values_length, dims.data(), dims.size());

  const float* new_pointer = tensor.GetTensorData<float>();
  ASSERT_EQ(new_pointer, values);

  auto type_info = tensor.GetTypeInfo();
  auto tensor_info = type_info.GetTensorTypeAndShapeInfo();

  ASSERT_NE(tensor_info, nullptr);
  ASSERT_EQ(1u, tensor_info.GetDimensionsCount());
}

TEST(CApiTest, create_tensor_with_data_float16) {
  // Example with C++. However, what we are feeding underneath is really
  // a continuous buffer of uint16_t
  // Use 3rd party libraries such as Eigen to convert floats and doubles to float16 types.
  Ort::Float16_t values[] = {15360, 16384, 16896, 17408, 17664};  // 1.f, 2.f, 3.f, 4.f, 5.f
  constexpr size_t values_length = sizeof(values) / sizeof(values[0]);

  std::vector<int64_t> dims = {static_cast<int64_t>(values_length)};
  Ort::MemoryInfo info("Cpu", OrtDeviceAllocator, 0, OrtMemTypeDefault);

  Ort::Value tensor = Ort::Value::CreateTensor<Ort::Float16_t>(info, values, values_length, dims.data(), dims.size());
  const auto* new_pointer = tensor.GetTensorData<Ort::Float16_t>();
  ASSERT_EQ(new_pointer, values);
  auto type_info = tensor.GetTypeInfo();
  auto tensor_info = type_info.GetTensorTypeAndShapeInfo();
  ASSERT_NE(tensor_info, nullptr);
  ASSERT_EQ(1u, tensor_info.GetDimensionsCount());
  ASSERT_EQ(tensor_info.GetElementType(), ONNX_TENSOR_ELEMENT_DATA_TYPE_FLOAT16);

  Ort::Float16_t value_at_1 = tensor.At<Ort::Float16_t>({1});
  ASSERT_EQ(values[1], value_at_1);
}

TEST(CApiTest, create_tensor_with_data_bfloat16) {
  // Example with C++. However, what we are feeding underneath is really
  // a continuous buffer of uint16_t
  // Conversion from float to bfloat16 is simple. Strip off half of the bytes from float.
  Ort::BFloat16_t values[] = {16256, 16384, 16448, 16512, 16544};  // 1.f, 2.f, 3.f, 4.f, 5.f
  constexpr size_t values_length = sizeof(values) / sizeof(values[0]);
  std::vector<int64_t> dims = {static_cast<int64_t>(values_length)};

  Ort::MemoryInfo info("Cpu", OrtDeviceAllocator, 0, OrtMemTypeDefault);

  Ort::Value tensor = Ort::Value::CreateTensor<Ort::BFloat16_t>(info, values, values_length, dims.data(), dims.size());
  const auto* new_pointer = tensor.GetTensorData<Ort::BFloat16_t>();
  ASSERT_EQ(new_pointer, values);
  auto type_info = tensor.GetTypeInfo();
  auto tensor_info = type_info.GetTensorTypeAndShapeInfo();
  ASSERT_NE(tensor_info, nullptr);
  ASSERT_EQ(1u, tensor_info.GetDimensionsCount());
  ASSERT_EQ(tensor_info.GetElementType(), ONNX_TENSOR_ELEMENT_DATA_TYPE_BFLOAT16);

  Ort::BFloat16_t value_at_1 = tensor.At<Ort::BFloat16_t>({1});
  ASSERT_EQ(values[1], value_at_1);
}

TEST(CApiTest, access_tensor_data_elements) {
  /**
   * Create a 2x3 data blob that looks like:
   *
   *  0 1 2
   *  3 4 5
   */
  std::vector<int64_t> shape = {2, 3};
  int element_count = 6;  // 2*3
  std::vector<float> values(element_count);
  for (int i = 0; i < element_count; i++)
    values[i] = static_cast<float>(i);

  Ort::MemoryInfo info("Cpu", OrtDeviceAllocator, 0, OrtMemTypeDefault);

  Ort::Value tensor = Ort::Value::CreateTensor<float>(info, values.data(), values.size(), shape.data(), shape.size());

  float expected_value = 0;
  for (int64_t row = 0; row < shape[0]; row++) {
    for (int64_t col = 0; col < shape[1]; col++) {
      ASSERT_EQ(expected_value++, tensor.At<float>({row, col}));
    }
  }
}

TEST(CApiTest, override_initializer) {
  Ort::MemoryInfo info("Cpu", OrtDeviceAllocator, 0, OrtMemTypeDefault);
  auto allocator = std::make_unique<MockedOrtAllocator>();
  // CreateTensor which is not owning this ptr
  bool Label_input[] = {true};
  std::vector<int64_t> dims = {1, 1};
  Ort::Value label_input_tensor = Ort::Value::CreateTensor<bool>(info, Label_input, 1U, dims.data(), dims.size());

  std::string f2_data{"f2_string"};
  // Place a string into Tensor OrtValue and assign to the
  Ort::Value f2_input_tensor = Ort::Value::CreateTensor(allocator.get(), dims.data(), dims.size(),
                                                        ONNX_TENSOR_ELEMENT_DATA_TYPE_STRING);
  const char* const input_char_string[] = {f2_data.c_str()};
  f2_input_tensor.FillStringTensor(input_char_string, 1U);

  Ort::SessionOptions session_options;
  Ort::Session session(*ort_env, OVERRIDABLE_INITIALIZER_MODEL_URI, session_options);

  // Get Overrideable initializers
  size_t init_count = session.GetOverridableInitializerCount();
  ASSERT_EQ(init_count, 1U);

  char* f1_init_name = session.GetOverridableInitializerName(0, allocator.get());
  ASSERT_TRUE(strcmp("F1", f1_init_name) == 0);
  allocator->Free(f1_init_name);

  Ort::TypeInfo init_type_info = session.GetOverridableInitializerTypeInfo(0);
  ASSERT_EQ(ONNX_TYPE_TENSOR, init_type_info.GetONNXType());

  // Let's override the initializer
  float f11_input_data[] = {2.0f};
  Ort::Value f11_input_tensor = Ort::Value::CreateTensor<float>(info, f11_input_data, 1U, dims.data(), dims.size());

  std::vector<Ort::Value> ort_inputs;
  ort_inputs.push_back(std::move(label_input_tensor));
  ort_inputs.push_back(std::move(f2_input_tensor));
  ort_inputs.push_back(std::move(f11_input_tensor));

  std::vector<const char*> input_names = {"Label", "F2", "F1"};
  const char* output_names[] = {"Label0", "F20", "F11"};
  std::vector<Ort::Value> ort_outputs = session.Run(Ort::RunOptions{nullptr}, input_names.data(),
                                                    ort_inputs.data(), ort_inputs.size(),
                                                    output_names, countof(output_names));

  ASSERT_EQ(ort_outputs.size(), 3U);
  // Expecting the last output would be the overridden value of the initializer
  auto type_info = ort_outputs[2].GetTensorTypeAndShapeInfo();
  ASSERT_EQ(type_info.GetShape(), dims);
  ASSERT_EQ(type_info.GetElementType(), ONNX_TENSOR_ELEMENT_DATA_TYPE_FLOAT);
  ASSERT_EQ(type_info.GetElementCount(), 1U);
  float* output_data = ort_outputs[2].GetTensorMutableData<float>();
  ASSERT_EQ(*output_data, f11_input_data[0]);
}

TEST(CApiTest, end_profiling) {
  Ort::MemoryInfo info("Cpu", OrtDeviceAllocator, 0, OrtMemTypeDefault);
  auto allocator = std::make_unique<MockedOrtAllocator>();

  // Create session with profiling enabled (profiling is automatically turned on)
  Ort::SessionOptions session_options_1;
#ifdef _WIN32
  session_options_1.EnableProfiling(L"profile_prefix");
#else
  session_options_1.EnableProfiling("profile_prefix");
#endif
  Ort::Session session_1(*ort_env, MODEL_WITH_CUSTOM_MODEL_METADATA, session_options_1);
  char* profile_file = session_1.EndProfiling(allocator.get());

  ASSERT_TRUE(std::string(profile_file).find("profile_prefix") != std::string::npos);
  allocator->Free(profile_file);
  // Create session with profiling disabled
  Ort::SessionOptions session_options_2;
#ifdef _WIN32
  session_options_2.DisableProfiling();
#else
  session_options_2.DisableProfiling();
#endif
  Ort::Session session_2(*ort_env, MODEL_WITH_CUSTOM_MODEL_METADATA, session_options_2);
  profile_file = session_2.EndProfiling(allocator.get());
  ASSERT_TRUE(std::string(profile_file) == std::string());
  allocator->Free(profile_file);
}

TEST(CApiTest, get_profiling_start_time) {
  // Test whether the C_API can access the profiler's start time
  Ort::MemoryInfo info("Cpu", OrtDeviceAllocator, 0, OrtMemTypeDefault);
  Ort::SessionOptions session_options;
#ifdef _WIN32
  session_options.EnableProfiling(L"profile_prefix");
#else
  session_options.EnableProfiling("profile_prefix");
#endif

  uint64_t before_start_time = std::chrono::duration_cast<std::chrono::nanoseconds>(
                                   std::chrono::high_resolution_clock::now().time_since_epoch())
                                   .count();  // get current time
  Ort::Session session_1(*ort_env, MODEL_WITH_CUSTOM_MODEL_METADATA, session_options);
  uint64_t profiling_start_time = session_1.GetProfilingStartTimeNs();
  uint64_t after_start_time = std::chrono::duration_cast<std::chrono::nanoseconds>(
                                  std::chrono::high_resolution_clock::now().time_since_epoch())
                                  .count();

  // the profiler's start time needs to be between before_time and after_time
  ASSERT_TRUE(before_start_time <= profiling_start_time && profiling_start_time <= after_start_time);
}

TEST(CApiTest, model_metadata) {
  auto allocator = std::make_unique<MockedOrtAllocator>();
  // The following all tap into the c++ APIs which internally wrap over C APIs

  // The following section tests a model containing all metadata supported via the APIs
  {
    Ort::SessionOptions session_options;
    Ort::Session session(*ort_env, MODEL_WITH_CUSTOM_MODEL_METADATA, session_options);

    // Fetch model metadata
    auto model_metadata = session.GetModelMetadata();

    char* producer_name = model_metadata.GetProducerName(allocator.get());
    ASSERT_TRUE(strcmp("Hari", producer_name) == 0);
    allocator.get()->Free(producer_name);

    char* graph_name = model_metadata.GetGraphName(allocator.get());
    ASSERT_TRUE(strcmp("matmul test", graph_name) == 0);
    allocator.get()->Free(graph_name);

    char* domain = model_metadata.GetDomain(allocator.get());
    ASSERT_TRUE(strcmp("", domain) == 0);
    allocator.get()->Free(domain);

    char* description = model_metadata.GetDescription(allocator.get());
    ASSERT_TRUE(strcmp("This is a test model with a valid ORT config Json", description) == 0);
    allocator.get()->Free(description);

    char* graph_description = model_metadata.GetGraphDescription(allocator.get());
    ASSERT_TRUE(strcmp("graph description", graph_description) == 0);
    allocator.get()->Free(graph_description);

    int64_t version = model_metadata.GetVersion();
    ASSERT_TRUE(version == 1);

    int64_t num_keys_in_custom_metadata_map;
    char** custom_metadata_map_keys = model_metadata.GetCustomMetadataMapKeys(allocator.get(),
                                                                              num_keys_in_custom_metadata_map);
    ASSERT_TRUE(num_keys_in_custom_metadata_map == 2);

    allocator.get()->Free(custom_metadata_map_keys[0]);
    allocator.get()->Free(custom_metadata_map_keys[1]);
    allocator.get()->Free(custom_metadata_map_keys);

    char* lookup_value_1 = model_metadata.LookupCustomMetadataMap("ort_config", allocator.get());
    ASSERT_TRUE(strcmp(lookup_value_1,
                       "{\"session_options\": {\"inter_op_num_threads\": 5, \"intra_op_num_threads\": 2, "
                       "\"graph_optimization_level\": 99, \"enable_profiling\": 1}}") == 0);
    allocator.get()->Free(lookup_value_1);

    char* lookup_value_2 = model_metadata.LookupCustomMetadataMap("dummy_key", allocator.get());
    ASSERT_TRUE(strcmp(lookup_value_2, "dummy_value") == 0);
    allocator.get()->Free(lookup_value_2);

    // key doesn't exist in custom metadata map
    char* lookup_value_3 = model_metadata.LookupCustomMetadataMap("key_doesnt_exist", allocator.get());
    ASSERT_TRUE(lookup_value_3 == nullptr);
  }

  // The following section tests a model with some missing metadata info
  // Adding this just to make sure the API implementation is able to handle empty/missing info
  {
    Ort::SessionOptions session_options;
    Ort::Session session(*ort_env, MODEL_URI, session_options);

    // Fetch model metadata
    auto model_metadata = session.GetModelMetadata();

    // Model description is empty
    char* description = model_metadata.GetDescription(allocator.get());
    ASSERT_TRUE(strcmp("", description) == 0);
    allocator.get()->Free(description);

    // Graph description is empty
    char* graph_description = model_metadata.GetGraphDescription(allocator.get());
    ASSERT_TRUE(strcmp("", graph_description) == 0);
    allocator.get()->Free(graph_description);

    // Model does not contain custom metadata map
    int64_t num_keys_in_custom_metadata_map;
    char** custom_metadata_map_keys = model_metadata.GetCustomMetadataMapKeys(allocator.get(),
                                                                              num_keys_in_custom_metadata_map);
    ASSERT_TRUE(num_keys_in_custom_metadata_map == 0);
    ASSERT_TRUE(custom_metadata_map_keys == nullptr);
  }
}

TEST(CApiTest, get_available_providers) {
  const OrtApi* g_ort = OrtGetApiBase()->GetApi(ORT_API_VERSION);
  int len = 0;
  char** providers;
  ASSERT_EQ(g_ort->GetAvailableProviders(&providers, &len), nullptr);
  ASSERT_GT(len, 0);
  ASSERT_STREQ(providers[len - 1], "CPUExecutionProvider");
  ASSERT_EQ(g_ort->ReleaseAvailableProviders(providers, len), nullptr);
}

TEST(CApiTest, get_available_providers_cpp) {
  std::vector<std::string> providers = Ort::GetAvailableProviders();
  ASSERT_FALSE(providers.empty());
  ASSERT_EQ(providers.back(), "CPUExecutionProvider");

#ifdef USE_CUDA
  // CUDA EP will exist in the list but its position may vary based on other EPs included in the build
  ASSERT_TRUE(std::find(providers.begin(), providers.end(), "CUDAExecutionProvider") != providers.end());
#endif
}
TEST(CApiTest, TestSharedAllocators) {
  OrtEnv* env_ptr = (OrtEnv*)(*ort_env);

  // prepare inputs
  std::vector<Input> inputs(1);
  Input& input = inputs.back();
  input.name = "X";
  input.dims = {3, 2};
  input.values = {1.0f, 2.0f, 3.0f, 4.0f, 5.0f, 6.0f};
  auto allocator_for_input_memory_allocation = std::make_unique<MockedOrtAllocator>();

  // prepare expected outputs
  std::vector<int64_t> expected_dims_y = {3, 2};
  std::vector<float> expected_values_y = {1.0f, 4.0f, 9.0f, 16.0f, 25.0f, 36.0f};

  // Create session options and configure it appropriately
  Ort::SessionOptions session_options;
  // Turn on sharing of the allocator between sessions
  session_options.AddConfigEntry(kOrtSessionOptionsConfigUseEnvAllocators, "1");

  const auto& api = Ort::GetApi();

  // CASE 1: We test creating and registering an ORT-internal allocator implementation instance
  // for sharing between sessions
  {
    OrtMemoryInfo* mem_info = nullptr;
    ASSERT_TRUE(api.CreateCpuMemoryInfo(OrtArenaAllocator, OrtMemTypeDefault, &mem_info) == nullptr);
    std::unique_ptr<OrtMemoryInfo, decltype(api.ReleaseMemoryInfo)> rel_info(mem_info, api.ReleaseMemoryInfo);

    OrtArenaCfg* arena_cfg = nullptr;
    ASSERT_TRUE(api.CreateArenaCfg(0, -1, -1, -1, &arena_cfg) == nullptr);
    std::unique_ptr<OrtArenaCfg, decltype(api.ReleaseArenaCfg)> rel_arena_cfg(arena_cfg, api.ReleaseArenaCfg);

    // This creates an ORT-internal allocator instance and registers it in the environment for sharing
    // NOTE: On x86 builds arenas are not supported and will default to using non-arena based allocator
    ASSERT_TRUE(api.CreateAndRegisterAllocator(env_ptr, mem_info, arena_cfg) == nullptr);

    // Test that duplicates are handled
    std::unique_ptr<OrtStatus, decltype(api.ReleaseStatus)> status_releaser(
        api.CreateAndRegisterAllocator(env_ptr, mem_info, arena_cfg),
        api.ReleaseStatus);
    ASSERT_FALSE(status_releaser.get() == nullptr);

    {
      // create session 1
      Ort::Session session1(*ort_env, MODEL_URI, session_options);
      RunSession<float>(allocator_for_input_memory_allocation.get(),
                        session1,
                        inputs,
                        "Y",
                        expected_dims_y,
                        expected_values_y,
                        nullptr);

      // create session 2
      Ort::Session session2(*ort_env, MODEL_URI, session_options);
      RunSession<float>(allocator_for_input_memory_allocation.get(),
                        session2,
                        inputs,
                        "Y",
                        expected_dims_y,
                        expected_values_y,
                        nullptr);
    }

    // Remove the registered shared allocator for part 2 of this test
    // where-in we will register a custom allocator for the same device.
    ASSERT_TRUE(api.UnregisterAllocator(env_ptr, mem_info) == nullptr);
  }

  // CASE 2: We test registering a custom allocator implementation
  // for sharing between sessions
  {
    // This creates a custom  allocator instance and registers it in the environment for sharing
    // NOTE: This is a very basic allocator implementation. For optimal performance, allocations
    // need to be aligned for certain devices/build configurations/math libraries.
    // See docs/C_API.md for details.
    MockedOrtAllocator custom_allocator;
    ASSERT_TRUE(api.RegisterAllocator(env_ptr, &custom_allocator) == nullptr);

    // Test that duplicates are handled
    std::unique_ptr<OrtStatus, decltype(api.ReleaseStatus)>
        status_releaser(
            api.RegisterAllocator(env_ptr, &custom_allocator),
            api.ReleaseStatus);
    ASSERT_FALSE(status_releaser.get() == nullptr);

    {
      // Keep this scoped to destroy the underlying sessions after use
      // This should trigger frees in our custom allocator

      // create session 1
      Ort::Session session1(*ort_env, MODEL_URI, session_options);
      RunSession<float>(allocator_for_input_memory_allocation.get(),
                        session1,
                        inputs,
                        "Y",
                        expected_dims_y,
                        expected_values_y,
                        nullptr);

      // create session 2
      Ort::Session session2(*ort_env, MODEL_URI, session_options);
      RunSession<float>(allocator_for_input_memory_allocation.get(),
                        session2,
                        inputs,
                        "Y",
                        expected_dims_y,
                        expected_values_y,
                        nullptr);
    }

    // Remove the registered shared allocator from the global environment
    // (common to all tests) to prevent its accidental usage elsewhere
    ASSERT_TRUE(api.UnregisterAllocator(env_ptr, custom_allocator.Info()) == nullptr);

    // Ensure that the registered custom allocator was indeed used for both sessions
    // We should have seen 2 allocations per session (one for the sole initializer
    // and one for the output). So, for two sessions, we should have seen 4 allocations.
    size_t num_allocations = custom_allocator.NumAllocations();
    ASSERT_TRUE(num_allocations == 4);

    // Ensure that there was no leak
    custom_allocator.LeakCheck();
  }
}

TEST(CApiTest, TestSharingOfInitializerAndItsPrepackedVersion) {
  // simple inference test
  // prepare inputs
  std::vector<Input> inputs(1);
  Input& input = inputs.back();
  input.name = "X";
  input.dims = {3, 2};
  input.values = {1.0f, 2.0f, 3.0f, 4.0f, 5.0f, 6.0f};

  // prepare expected inputs and outputs
  std::vector<int64_t> expected_dims_y = {3, 1};
  std::vector<float> expected_values_y = {4.0f, 10.0f, 16.0f};

  Ort::SessionOptions session_options;
  Ort::MemoryInfo mem_info = Ort::MemoryInfo::CreateCpu(OrtArenaAllocator, OrtMemTypeDefault);
  // These values are different from the actual initializer values in the model
  float data[] = {2.0f, 1.0f};
  constexpr int data_len = sizeof(data) / sizeof(data[0]);
  const int64_t shape[] = {2, 1};
  constexpr size_t shape_len = sizeof(shape) / sizeof(shape[0]);
  Ort::Value val = Ort::Value::CreateTensor<float>(mem_info, data, data_len, shape, shape_len);
  session_options.AddInitializer("W", val);

  const auto& api = Ort::GetApi();

  OrtPrepackedWeightsContainer* prepacked_weights_container = nullptr;
  ASSERT_TRUE(api.CreatePrepackedWeightsContainer(&prepacked_weights_container) == nullptr);
  std::unique_ptr<OrtPrepackedWeightsContainer, decltype(api.ReleasePrepackedWeightsContainer)>
      rel_prepacked_weights_container(prepacked_weights_container, api.ReleasePrepackedWeightsContainer);

  auto default_allocator = std::make_unique<MockedOrtAllocator>();

  // create session 1
  Ort::Session session1(*ort_env, MATMUL_MODEL_URI, session_options, prepacked_weights_container);
  RunSession<float>(default_allocator.get(),
                    session1,
                    inputs,
                    "Y",
                    expected_dims_y,
                    expected_values_y,
                    nullptr);

  // create session 2
  Ort::Session session2(*ort_env, MATMUL_MODEL_URI, session_options, prepacked_weights_container);
  RunSession<float>(default_allocator.get(),
                    session2,
                    inputs,
                    "Y",
                    expected_dims_y,
                    expected_values_y,
                    nullptr);
}

#ifndef ORT_NO_RTTI
TEST(CApiTest, TestIncorrectInputTypeToModel_Tensors) {
  // simple inference test
  // prepare inputs (incorrect type)
  Ort::MemoryInfo mem_info = Ort::MemoryInfo::CreateCpu(OrtArenaAllocator, OrtMemTypeDefault);

  double data[] = {2., 1., 4., 3., 6., 5.};
  constexpr int data_len = sizeof(data) / sizeof(data[0]);
  const int64_t shape[] = {3, 2};
  constexpr size_t shape_len = sizeof(shape) / sizeof(shape[0]);
  Ort::Value val = Ort::Value::CreateTensor<double>(mem_info, data, data_len, shape, shape_len);

  std::vector<const char*> input_names{"X"};
  const char* output_names[] = {"Y"};
  Ort::SessionOptions session_options;
  Ort::Session session(*ort_env, MODEL_URI, session_options);
  bool exception_thrown = false;
  try {
    auto outputs = session.Run(Ort::RunOptions{nullptr}, input_names.data(), &val, 1, output_names, 1);
  } catch (const Ort::Exception& ex) {
    exception_thrown = true;
    const char* exception_string = ex.what();
    ASSERT_TRUE(strcmp(exception_string,
                       "Unexpected input data type. Actual: (tensor(double)) , expected: (tensor(float))") == 0);
  }

  ASSERT_TRUE(exception_thrown);
}
TEST(CApiTest, TestIncorrectInputTypeToModel_SequenceTensors) {
  // simple inference test
  // prepare inputs (incorrect type)
  Ort::MemoryInfo mem_info = Ort::MemoryInfo::CreateCpu(OrtArenaAllocator, OrtMemTypeDefault);

  double data[] = {2., 1., 4., 3., 6., 5.};
  constexpr int data_len = sizeof(data) / sizeof(data[0]);
  const int64_t shape[] = {2, 3};
  constexpr size_t shape_len = sizeof(shape) / sizeof(shape[0]);
  Ort::Value val = Ort::Value::CreateTensor<double>(mem_info, data, data_len, shape, shape_len);

  std::vector<Ort::Value> seq;
  seq.push_back(std::move(val));

  Ort::Value seq_value = Ort::Value::CreateSequence(seq);

  std::vector<const char*> input_names{"X"};
  const char* output_names[] = {"Y"};
  Ort::SessionOptions session_options;
  Ort::Session session(*ort_env, SEQUENCE_MODEL_URI, session_options);
  bool exception_thrown = false;
  try {
    auto outputs = session.Run(Ort::RunOptions{nullptr}, input_names.data(), &seq_value, 1, output_names, 1);
  } catch (const Ort::Exception& ex) {
    exception_thrown = true;
    const char* exception_string = ex.what();
    ASSERT_TRUE(strcmp(exception_string,
                       "Unexpected input data type. Actual: (seq(double)) , expected: (seq(float))") == 0);
  }

  ASSERT_TRUE(exception_thrown);
}
#endif

TEST(CApiTest, AllocateInitializersFromNonArenaMemory) {
  Ort::SessionOptions session_options;

#ifdef USE_CUDA
  Ort::ThrowOnError(OrtSessionOptionsAppendExecutionProvider_CUDA(session_options, 0));
#else
  // arena is enabled but the sole initializer will still be allocated from non-arena memory
  Ort::ThrowOnError(OrtSessionOptionsAppendExecutionProvider_CPU(session_options, 1));
#endif

  // disable using arena for the sole initializer in the model
  session_options.AddConfigEntry(kOrtSessionOptionsUseDeviceAllocatorForInitializers, "1");

  // This is mostly an usage example - if the logging level for the default logger is made INFO (by default it is at WARNING)
  // when the Ort::Env instance is instantiated, logs pertaining to initializer memory being allocated from non-arena memory
  // can be confirmed by seeing logs like "Reserving memory in BFCArena...".
  Ort::Session session(*ort_env, MODEL_URI, session_options);
}

#ifdef USE_CUDA

// Usage example showing how to use CreateArenaCfgV2() API to configure the default memory CUDA arena allocator
TEST(CApiTest, ConfigureCudaArenaAndDemonstrateMemoryArenaShrinkage) {
  const auto& api = Ort::GetApi();

  Ort::SessionOptions session_options;

  const char* keys[] = {"max_mem", "arena_extend_strategy", "initial_chunk_size_bytes", "max_dead_bytes_per_chunk", "initial_growth_chunk_size_bytes"};
  const size_t values[] = {0 /*let ort pick default max memory*/, 0, 1024, 0, 256};

  OrtArenaCfg* arena_cfg = nullptr;
  ASSERT_TRUE(api.CreateArenaCfgV2(keys, values, 5, &arena_cfg) == nullptr);
  std::unique_ptr<OrtArenaCfg, decltype(api.ReleaseArenaCfg)> rel_arena_cfg(arena_cfg, api.ReleaseArenaCfg);

  OrtCUDAProviderOptions cuda_provider_options = CreateDefaultOrtCudaProviderOptionsWithCustomStream(nullptr);
  cuda_provider_options.default_memory_arena_cfg = arena_cfg;

  session_options.AppendExecutionProvider_CUDA(cuda_provider_options);

  Ort::Session session(*ort_env, MODEL_URI, session_options);

  // Use a run option like this while invoking Run() to trigger a memory arena shrinkage post Run()
  // This will shrink memory allocations left unused at the end of Run() and cap the arena growth
  // This does come with associated costs as there are costs to cudaFree() but the goodness it offers
  // is that the memory held by the arena (memory pool) is kept checked.
  Ort::RunOptions run_option;
  run_option.AddConfigEntry(kOrtRunOptionsConfigEnableMemoryArenaShrinkage, "gpu:0");

  // To also trigger a cpu memory arena shrinkage along with the gpu arena shrinkage, use the following-
  // (Memory arena for the CPU should not have been disabled)
  //  run_option.AddConfigEntry(kOrtRunOptionsConfigEnableMemoryArenaShrinkage, "cpu:0;gpu:0");
}
#endif

#ifdef USE_TENSORRT

// This test uses CreateTensorRTProviderOptions/UpdateTensorRTProviderOptions APIs to configure and create a TensorRT Execution Provider
TEST(CApiTest, TestConfigureTensorRTProviderOptions) {
  const auto& api = Ort::GetApi();
  OrtTensorRTProviderOptionsV2* trt_options;
  OrtAllocator* allocator;
  char* trt_options_str;
  ASSERT_TRUE(api.CreateTensorRTProviderOptions(&trt_options) == nullptr);
  std::unique_ptr<OrtTensorRTProviderOptionsV2, decltype(api.ReleaseTensorRTProviderOptions)> rel_trt_options(trt_options, api.ReleaseTensorRTProviderOptions);

  const char* engine_cache_path = "./trt_engine_folder";

  std::vector<const char*> keys{"device_id", "trt_fp16_enable", "trt_int8_enable", "trt_engine_cache_enable", "trt_engine_cache_path"};

  std::vector<const char*> values{"0", "1", "0", "1", engine_cache_path};

  ASSERT_TRUE(api.UpdateTensorRTProviderOptions(rel_trt_options.get(), keys.data(), values.data(), 5) == nullptr);

  ASSERT_TRUE(api.GetAllocatorWithDefaultOptions(&allocator) == nullptr);
  ASSERT_TRUE(api.GetTensorRTProviderOptionsAsString(rel_trt_options.get(), allocator, &trt_options_str) == nullptr);
  std::string s(trt_options_str);
  ASSERT_TRUE(s.find(engine_cache_path) != std::string::npos);
  ASSERT_TRUE(api.AllocatorFree(allocator, (void*)trt_options_str) == nullptr);

  Ort::SessionOptions session_options;
  ASSERT_TRUE(api.SessionOptionsAppendExecutionProvider_TensorRT_V2(static_cast<OrtSessionOptions*>(session_options), rel_trt_options.get()) == nullptr);

  // simple inference test
  // prepare inputs
  std::vector<Input> inputs(1);
  Input& input = inputs.back();
  input.name = "X";
  input.dims = {3, 2};
  input.values = {1.0f, 2.0f, 3.0f, 4.0f, 5.0f, 6.0f};

  // prepare expected inputs and outputs
  std::vector<int64_t> expected_dims_y = {3, 2};
  std::vector<float> expected_values_y = {1.0f, 4.0f, 9.0f, 16.0f, 25.0f, 36.0f};
  std::basic_string<ORTCHAR_T> model_uri = MODEL_URI;

  // if session creation passes, model loads fine
  Ort::Session session(*ort_env, model_uri.c_str(), session_options);
  auto default_allocator = std::make_unique<MockedOrtAllocator>();

  //without preallocated output tensor
  RunSession(default_allocator.get(),
             session,
             inputs,
             "Y",
             expected_dims_y,
             expected_values_y,
             nullptr);

  struct stat buffer;
  ASSERT_TRUE(stat(engine_cache_path, &buffer) == 0);
}
#endif

#ifdef USE_CUDA

// This test uses CreateCUDAProviderOptions/UpdateCUDAProviderOptions APIs to configure and create a CUDA Execution Provider instance
TEST(CApiTest, TestConfigureCUDAProviderOptions) {
  const auto& api = Ort::GetApi();

  OrtCUDAProviderOptionsV2* cuda_options = nullptr;
  ASSERT_TRUE(api.CreateCUDAProviderOptions(&cuda_options) == nullptr);
  std::unique_ptr<OrtCUDAProviderOptionsV2, decltype(api.ReleaseCUDAProviderOptions)> rel_cuda_options(cuda_options, api.ReleaseCUDAProviderOptions);

  std::vector<const char*> keys{
      "device_id", "gpu_mem_limit", "arena_extend_strategy",
      "cudnn_conv_algo_search", "do_copy_in_default_stream", "cudnn_conv_use_max_workspace"};

  std::vector<const char*> values{
      "0", "1024", "kSameAsRequested",
      "DEFAULT", "1", "1"};

  ASSERT_TRUE(api.UpdateCUDAProviderOptions(rel_cuda_options.get(), keys.data(), values.data(), 6) == nullptr);

  OrtAllocator* allocator;
  ASSERT_TRUE(api.GetAllocatorWithDefaultOptions(&allocator) == nullptr);

  char* cuda_options_str = nullptr;
  ASSERT_TRUE(api.GetCUDAProviderOptionsAsString(rel_cuda_options.get(), allocator, &cuda_options_str) == nullptr);
  std::string s(cuda_options_str, strnlen(cuda_options_str, 2048));
  ASSERT_TRUE(s.find("device_id=0") != std::string::npos);
  ASSERT_TRUE(s.find("gpu_mem_limit=1024") != std::string::npos);
  ASSERT_TRUE(s.find("arena_extend_strategy=kSameAsRequested") != std::string::npos);
  ASSERT_TRUE(s.find("cudnn_conv_algo_search=DEFAULT") != std::string::npos);
  ASSERT_TRUE(s.find("do_copy_in_default_stream=1") != std::string::npos);
  ASSERT_TRUE(s.find("cudnn_conv_use_max_workspace=1") != std::string::npos);

  ASSERT_TRUE(api.AllocatorFree(allocator, (void*)cuda_options_str) == nullptr);

  Ort::SessionOptions session_options;
  ASSERT_TRUE(api.SessionOptionsAppendExecutionProvider_CUDA_V2(static_cast<OrtSessionOptions*>(session_options), rel_cuda_options.get()) == nullptr);

  // if session creation passes, model loads fine
  std::basic_string<ORTCHAR_T> model_uri = MODEL_URI;
  Ort::Session session(*ort_env, model_uri.c_str(), session_options);
}

#endif

namespace TestPerSessionCustomThreadHooks {

std::vector<std::thread> threads;
int32_t custom_thread_creation_options = 5;
int32_t custom_creation_hook_called = 0;
int32_t custom_join_hook_called = 0;

OrtCustomThreadHandle CreateThreadCustomized(void* options, OrtThreadWorkerFn work_loop, void* param) {
  if (*((int32_t*)options) == 5) {
    custom_creation_hook_called += 1;
  }
  threads.push_back(std::thread(work_loop, param));
  return reinterpret_cast<OrtCustomThreadHandle>(threads.back().native_handle());
}

void JoinThreadCustomized(OrtCustomThreadHandle handle) {
  for (auto& t : threads) {
    if (reinterpret_cast<OrtCustomThreadHandle>(t.native_handle()) == handle) {
      custom_join_hook_called += 1;
      t.join();
    }
  }
}

TEST(CApiTest, TestPerSessionCustomThreadPoolHooks) {
  constexpr int32_t thread_count = 3;
  Ort::SessionOptions session_options;
  // test both intra and inter op thread pool
  session_options.SetExecutionMode(ExecutionMode::ORT_PARALLEL);
  session_options.SetIntraOpNumThreads(thread_count);
  session_options.SetInterOpNumThreads(thread_count);
  session_options.SetCustomCreateThreadFn(CreateThreadCustomized);
  session_options.SetCustomThreadCreationOptions(&custom_thread_creation_options);
  session_options.SetCustomJoinThreadFn(JoinThreadCustomized);
  {
    Ort::Session session(*ort_env, MODEL_URI, session_options);
  }
  ASSERT_TRUE(custom_creation_hook_called == (thread_count - 1) << 1);
  ASSERT_TRUE(custom_join_hook_called == (thread_count - 1) << 1);
}

// Preventing resize tranformer issue:
// https://github.com/microsoft/onnxruntime/issues/9857
#ifndef REDUCED_OPS_BUILD
TEST(CApiTest, crop_and_resize) {
  std::vector<float> input_value_0;
  input_value_0.resize(2 * 36 * 36 * 3);
  for (ptrdiff_t i = 0; i < 36 * 36 * 3; ++i) {
    input_value_0[i] = 1.f;
    input_value_0[i + 36 * 36 * 3] = 2.f;
  }
  std::vector<int64_t> input_shape_0{2, 36, 36, 3};

  std::vector<int32_t> input_value_1{1, 0};
  std::vector<int64_t> input_shape_1{2};

  std::vector<const char*> input_names{"input:0", "input2:0"};
  Ort::MemoryInfo info("Cpu", OrtDeviceAllocator, 0, OrtMemTypeDefault);

  std::vector<Ort::Value> ort_inputs;
  ort_inputs.emplace_back(Ort::Value::CreateTensor<float>(info, input_value_0.data(), input_value_0.size(), input_shape_0.data(), input_shape_0.size()));
  ort_inputs.emplace_back(Ort::Value::CreateTensor<int32_t>(info, input_value_1.data(), input_value_1.size(), input_shape_1.data(), input_shape_1.size()));

  Ort::SessionOptions session_options;
  Ort::Session session(*ort_env, RESIZE_AND_CROP_MODEL_URI, session_options);

  const char* output_names[] = {"output:0"};
  std::vector<int64_t> output_shape{2, 20, 20, 3};

  std::vector<Ort::Value> ort_outputs = session.Run(Ort::RunOptions{}, input_names.data(), ort_inputs.data(), ort_inputs.size(), output_names, countof(output_names));
  ASSERT_EQ(ort_outputs.size(), 1U);
  const auto& output_0 = ort_outputs[0];
  ASSERT_TRUE(output_0.IsTensor());

  auto output_type_shape = output_0.GetTensorTypeAndShapeInfo();
  ASSERT_EQ(ONNX_TENSOR_ELEMENT_DATA_TYPE_FLOAT, output_type_shape.GetElementType());
  ASSERT_EQ(output_shape, output_type_shape.GetShape());
}
#endif

<<<<<<< HEAD
}  // namespace TestPerSessionCustomThreadHooks

#ifdef USE_CUDA
TEST(CApiTest, GitHubIssue10179) {
  // https://github.com/microsoft/onnxruntime/issues/10179
  // the issue was caused by a race condition in CUDAExecutionProvider::GetKernelRegistry()
  // if the test runs to completion, consider that run successful
  auto load_model_thread_fn = []() {
    try {
      const auto* model_path = MODEL_URI;
      Ort::SessionOptions session_options{};
      Ort::ThrowOnError(OrtSessionOptionsAppendExecutionProvider_CUDA(session_options, 0));
      Ort::Session session{*ort_env, model_path, session_options};
    } catch (const std::exception& e) {
      std::cerr << "exception: " << e.what() << "\n";
      throw e;
    }
  };

  constexpr int num_threads = 4;
  constexpr int num_iterations = 10;

  for (int i = 0; i < num_iterations; ++i) {
    std::vector<std::thread> threads(num_threads);
    for (auto& thread : threads) {
      thread = std::thread{load_model_thread_fn};
    }

    for (auto& thread : threads) {
      thread.join();
    }
  }
}
#endif
=======
}  // namespace TestPerSessionCustomThreadHooks
>>>>>>> e7efcc93
<|MERGE_RESOLUTION|>--- conflicted
+++ resolved
@@ -1977,7 +1977,6 @@
 }
 #endif
 
-<<<<<<< HEAD
 }  // namespace TestPerSessionCustomThreadHooks
 
 #ifdef USE_CUDA
@@ -2011,7 +2010,4 @@
     }
   }
 }
-#endif
-=======
-}  // namespace TestPerSessionCustomThreadHooks
->>>>>>> e7efcc93
+#endif