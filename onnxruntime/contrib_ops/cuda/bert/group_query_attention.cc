// Copyright (c) Microsoft Corporation. All rights reserved.
// Licensed under the MIT License.

#include "core/providers/cuda/cuda_common.h"
#include "core/platform/env_var_utils.h"
#include "contrib_ops/cuda/bert/group_query_attention_impl.h"
#include "contrib_ops/cuda/bert/group_query_attention.h"
#include "contrib_ops/cuda/bert/group_query_attention_helper.h"
#include "contrib_ops/cuda/bert/cutlass_fmha/memory_efficient_attention.h"
#include "contrib_ops/cuda/bert/flash_attention/flash_api.h"

using namespace onnxruntime::cuda;
using namespace ::onnxruntime::common;
using namespace ONNX_NAMESPACE;

namespace onnxruntime {
namespace contrib {
namespace cuda {

#define REGISTER_KERNEL_TYPED(T)                                         \
  ONNX_OPERATOR_TYPED_KERNEL_EX(                                         \
      GroupQueryAttention,                                               \
      kMSDomain,                                                         \
      1,                                                                 \
      T,                                                                 \
      kCudaExecutionProvider,                                            \
      (*KernelDefBuilder::Create())                                      \
          .TypeConstraint("T", DataTypeImpl::GetTensorType<T>())         \
          .TypeConstraint("M", {DataTypeImpl::GetTensorType<int32_t>()}) \
          .MayInplace(3, 1)                                              \
          .MayInplace(4, 2)                                              \
          .InputMemoryType(OrtMemTypeCPUInput, 6),                       \
      GroupQueryAttention<T>);

// REGISTER_KERNEL_TYPED(float)
REGISTER_KERNEL_TYPED(MLFloat16)

template <typename T>
GroupQueryAttention<T>::GroupQueryAttention(const OpKernelInfo& info)
    : CudaKernel(info) {
  int64_t num_heads = 0;
  int64_t kv_num_heads = 0;
  ORT_ENFORCE(info.GetAttr("num_heads", &num_heads).IsOK() && num_heads > 0);
  ORT_ENFORCE(info.GetAttr("kv_num_heads", &kv_num_heads).IsOK() && kv_num_heads > 0 && num_heads % kv_num_heads == 0);
  num_heads_ = static_cast<int>(num_heads);
  kv_num_heads_ = static_cast<int>(kv_num_heads);
<<<<<<< HEAD
  is_unidirectional_ = info.GetAttrOrDefault<int64_t>("unidirectional", 1) == 1;
  local_window_size_ = info.GetAttrOrDefault<int64_t>("local_window_size", -1);
  is_past_bsnh_ = info.GetAttrOrDefault<int64_t>("is_past_bsnh", 1) == 1;
=======
  is_unidirectional_ = true;
  // left_padding_ = info.GetAttrOrDefault<int64_t>("left_padding_last_token", 0) == 1;
  is_past_bsnh_ = false;  // info.GetAttrOrDefault<int64_t>("is_past_bsnh", 1) == 1;
>>>>>>> c8def0cc
  scale_ = info.GetAttrOrDefault<float>("scale", 0.0f);

#if USE_FLASH_ATTENTION
  disable_flash_attention_ = sizeof(T) != 2 ||
                             ParseEnvironmentVariableWithDefault<bool>(attention::kDisableFlashAttention, false);
#else
  disable_flash_attention_ = true;
#endif

#if USE_MEMORY_EFFICIENT_ATTENTION
  disable_memory_efficient_attention_ = sizeof(T) != 2 ||
                                        ParseEnvironmentVariableWithDefault<bool>(attention::kDisableMemoryEfficientAttention, false);
#else
  disable_memory_efficient_attention_ = true;
#endif
}

template <typename T>
Status GroupQueryAttention<T>::ComputeInternal(OpKernelContext* context) const {
  const Tensor* query = context->Input<Tensor>(0);
  const Tensor* key = context->Input<Tensor>(1);
  const Tensor* value = context->Input<Tensor>(2);
  const Tensor* past_key = context->Input<Tensor>(3);
  const Tensor* past_value = context->Input<Tensor>(4);
  const Tensor* seqlens_k = context->Input<Tensor>(5);
  const Tensor* total_seqlen = context->Input<Tensor>(6);

  auto& device_prop = GetDeviceProp();
  GroupQueryAttentionParameters parameters;
  typedef typename ToCudaType<T>::MappedType CudaT;
  GroupQueryAttentionData<CudaT> data;

  ORT_RETURN_IF_ERROR(group_query_attention_helper::CheckInputs(query,
                                                                key,
                                                                value,
                                                                past_key,
                                                                past_value,
                                                                &parameters,
                                                                num_heads_,
                                                                kv_num_heads_,
                                                                seqlens_k,
                                                                total_seqlen,
                                                                is_past_bsnh_,
                                                                scale_,
                                                                device_prop.maxThreadsPerBlock));
  if (local_window_size_ > 0 && !is_unidirectional_) {
    return ORT_MAKE_STATUS(ONNXRUNTIME, INVALID_ARGUMENT,
                           "unidirectional must be true when using local (sliding window) attention.");
  }
  parameters.is_unidirectional = is_unidirectional_;
<<<<<<< HEAD
  parameters.local_window_size = local_window_size_;
=======
  // parameters.left_padding = left_padding_;
>>>>>>> c8def0cc
  int sequence_length = parameters.sequence_length;

  TensorShapeVector output_shape(3);
  output_shape[0] = static_cast<int64_t>(parameters.batch_size);
  output_shape[1] = static_cast<int64_t>(sequence_length);
  output_shape[2] = static_cast<int64_t>(parameters.hidden_size);
  Tensor* output = context->Output(0, output_shape);

#if USE_FLASH_ATTENTION
  bool use_flash_attention = !disable_flash_attention_ &&
                             onnxruntime::flash::is_supported(device_prop,
                                                              parameters.head_size,
                                                              parameters.num_heads,
                                                              parameters.kv_num_heads);
  // Allocate buffers
  size_t softmax_lse_bytes = 0;
  size_t softmax_lse_accum_bytes = 0;
  size_t out_accum_bytes = 0;
  if (use_flash_attention) {
    // softmax buffer
    softmax_lse_bytes = onnxruntime::flash::get_softmax_lse_size(parameters.sequence_length, parameters.batch_size, parameters.num_heads);
    // split kv buffer
    using namespace std;
    auto [num_splits, slse_accum_bytes, o_accum_bytes] = onnxruntime::flash::get_num_splits_and_buffer_sizes(
        parameters.batch_size, parameters.sequence_length, parameters.sequence_length, parameters.num_heads,
        parameters.head_size, device_prop.multiProcessorCount);
    parameters.num_splits = num_splits;
    softmax_lse_accum_bytes = slse_accum_bytes;
    out_accum_bytes = o_accum_bytes;
  }
  auto softmax_lse_buffer = GetScratchBuffer<void>(softmax_lse_bytes, context->GetComputeStream());
  auto softmax_lse_accum_buffer = GetScratchBuffer<void>(softmax_lse_accum_bytes, context->GetComputeStream());
  auto out_accum_buffer = GetScratchBuffer<void>(out_accum_bytes, context->GetComputeStream());
#else
  constexpr bool use_flash_attention = false;
  auto softmax_lse_buffer = GetScratchBuffer<void>(0, context->GetComputeStream());        // nullptr
  auto softmax_lse_accum_buffer = GetScratchBuffer<void>(0, context->GetComputeStream());  // nullptr
  auto out_accum_buffer = GetScratchBuffer<void>(0, context->GetComputeStream());          // nullptr
#endif

#if USE_MEMORY_EFFICIENT_ATTENTION
  int sm = (device_prop.major * 10) + device_prop.minor;
  bool use_memory_efficient_attention =
      !use_flash_attention &&
      !disable_memory_efficient_attention_ &&
      (parameters.head_size & 7) == 0 &&
<<<<<<< HEAD
      parameters.sequence_length <= parameters.past_sequence_length + parameters.kv_sequence_length &&
=======
      parameters.sequence_length <= parameters.seqlen_past_kv_cache + parameters.sequence_length &&
>>>>>>> c8def0cc
      (sizeof(T) == 2 || parameters.sequence_length >= attention::kMinSeqLenForMemoryEfficientAttentionFp32) &&
      has_memory_efficient_attention(sm, sizeof(T) == 2);
  // allocate buffers
  size_t kv_buffer_bytes = 0;
  // need a buffer if we must ungroup kv
  const bool needs_buff = (parameters.num_heads != parameters.kv_num_heads);
  if (use_memory_efficient_attention && needs_buff) {
<<<<<<< HEAD
    kv_buffer_bytes = (sizeof(T) * parameters.batch_size * parameters.num_heads * (parameters.past_sequence_length + parameters.kv_sequence_length) * parameters.head_size);
=======
    kv_buffer_bytes = (sizeof(T) * parameters.batch_size * parameters.num_heads * parameters.seqlen_present_kv_cache * parameters.head_size);
>>>>>>> c8def0cc
  }
  size_t fmha_buffer_bytes = 0;
  if (use_memory_efficient_attention && MemoryEfficientAttentionParams::need_workspace(parameters.head_size, sizeof(T) == sizeof(float))) {
    fmha_buffer_bytes = (parameters.batch_size * parameters.sequence_length * parameters.num_heads * parameters.head_size * sizeof(float));
  }
  auto k_buffer = GetScratchBuffer<void>(kv_buffer_bytes, context->GetComputeStream());
  auto v_buffer = GetScratchBuffer<void>(kv_buffer_bytes, context->GetComputeStream());
  auto fmha_buffer = GetScratchBuffer<void>(fmha_buffer_bytes, context->GetComputeStream());
#else
  constexpr bool use_memory_efficient_attention = false;
  auto k_buffer = GetScratchBuffer<void>(0, context->GetComputeStream());
  auto v_buffer = GetScratchBuffer<void>(0, context->GetComputeStream());
  auto fmha_buffer = GetScratchBuffer<void>(0, context->GetComputeStream());
#endif

<<<<<<< HEAD
  std::vector<int64_t> present_dims;
  int present_buff_seqlen = past_seq_len == nullptr ? parameters.present_sequence_length : parameters.max_sequence_length;
  if (parameters.past_kv_format == AttentionQkvFormat::Q_K_V_BSNH) {
    present_dims = {
        parameters.batch_size, present_buff_seqlen, parameters.kv_num_heads, parameters.head_size};
  } else {  // BNSH
    present_dims = {
        parameters.batch_size, parameters.kv_num_heads, present_buff_seqlen, parameters.head_size};
=======
  // seqlens_k buffer
  size_t seqlens_k_bytes = 0;
  seqlens_k_bytes = sizeof(int) * parameters.batch_size;
  auto seqlens_k_buffer = GetScratchBuffer<void>(seqlens_k_bytes, context->GetComputeStream());

  std::vector<int64_t> present_dims;
  if (parameters.past_kv_format == AttentionQkvFormat::Q_K_V_BSNH) {
    present_dims = {
        parameters.batch_size, parameters.seqlen_present_kv_cache, parameters.kv_num_heads, parameters.head_size};
  } else {  // BNSH
    present_dims = {
        parameters.batch_size, parameters.kv_num_heads, parameters.seqlen_present_kv_cache, parameters.head_size};
>>>>>>> c8def0cc
  }
  TensorShape present_shape(present_dims);
  Tensor* present_key = context->Output(1, present_shape);
  Tensor* present_value = context->Output(2, present_shape);

  data.query = reinterpret_cast<const CudaT*>(query->Data<T>());
  data.key = reinterpret_cast<const CudaT*>(key->Data<T>());
  data.value = reinterpret_cast<const CudaT*>(value->Data<T>());
  data.past_key = (nullptr == past_key) ? nullptr : reinterpret_cast<const CudaT*>(past_key->Data<T>());
  data.past_value = (nullptr == past_value) ? nullptr : reinterpret_cast<const CudaT*>(past_value->Data<T>());
  data.output = reinterpret_cast<CudaT*>(output->MutableData<T>());
  data.present_key = (nullptr == present_key) ? nullptr : reinterpret_cast<CudaT*>(present_key->MutableData<T>());
  data.present_value = (nullptr == present_value) ? nullptr : reinterpret_cast<CudaT*>(present_value->MutableData<T>());
  data.seqlens_k = const_cast<int*>(seqlens_k->Data<int>());
  data.use_flash_attention = use_flash_attention;
  data.use_memory_efficient_attention = use_memory_efficient_attention;
<<<<<<< HEAD
=======
  if (data.past_key == data.present_key) {
    parameters.kv_share_buffer = true;
  } else {
    parameters.kv_share_buffer = false;
  }
  // Flash Buffers
>>>>>>> c8def0cc
  if (softmax_lse_buffer != nullptr) {
    data.softmax_lse = reinterpret_cast<CudaT*>(softmax_lse_buffer.get());
  }
  if (softmax_lse_accum_buffer != nullptr) {
    data.softmax_lse_accum = reinterpret_cast<CudaT*>(softmax_lse_accum_buffer.get());
  }
  if (out_accum_buffer != nullptr) {
    data.out_accum = reinterpret_cast<CudaT*>(out_accum_buffer.get());
  }
  if (seqlens_k_buffer != nullptr) {
    data.seqlens_k_total = reinterpret_cast<int*>(seqlens_k_buffer.get());
  }
  // Memory Efficient Buffers
  if (k_buffer != nullptr) {
    data.k = reinterpret_cast<CudaT*>(k_buffer.get());
    data.v = reinterpret_cast<CudaT*>(v_buffer.get());
  }
  if (fmha_buffer != nullptr) {
    data.fmha_buffer = reinterpret_cast<CudaT*>(fmha_buffer.get());
  }
  if (k_buffer != nullptr) {
    data.k = reinterpret_cast<CudaT*>(k_buffer.get());
    data.v = reinterpret_cast<CudaT*>(v_buffer.get());
  }
  if (k_buffer != nullptr) {
    data.k = reinterpret_cast<CudaT*>(k_buffer.get());
    data.v = reinterpret_cast<CudaT*>(v_buffer.get());
  }
  if (fmha_buffer != nullptr) {
    data.fmha_buffer = reinterpret_cast<CudaT*>(fmha_buffer.get());
  }

  cublasHandle_t cublas = GetCublasHandle(context);

  return QkvToContext<CudaT>(
      device_prop, cublas, context->GetComputeStream(), parameters, data);
}

}  // namespace cuda
}  // namespace contrib
}  // namespace onnxruntime<|MERGE_RESOLUTION|>--- conflicted
+++ resolved
@@ -44,15 +44,10 @@
   ORT_ENFORCE(info.GetAttr("kv_num_heads", &kv_num_heads).IsOK() && kv_num_heads > 0 && num_heads % kv_num_heads == 0);
   num_heads_ = static_cast<int>(num_heads);
   kv_num_heads_ = static_cast<int>(kv_num_heads);
-<<<<<<< HEAD
-  is_unidirectional_ = info.GetAttrOrDefault<int64_t>("unidirectional", 1) == 1;
-  local_window_size_ = info.GetAttrOrDefault<int64_t>("local_window_size", -1);
-  is_past_bsnh_ = info.GetAttrOrDefault<int64_t>("is_past_bsnh", 1) == 1;
-=======
   is_unidirectional_ = true;
   // left_padding_ = info.GetAttrOrDefault<int64_t>("left_padding_last_token", 0) == 1;
   is_past_bsnh_ = false;  // info.GetAttrOrDefault<int64_t>("is_past_bsnh", 1) == 1;
->>>>>>> c8def0cc
+  local_window_size_ = info.GetAttrOrDefault<int64_t>("local_window_size", -1);
   scale_ = info.GetAttrOrDefault<float>("scale", 0.0f);
 
 #if USE_FLASH_ATTENTION
@@ -103,11 +98,8 @@
                            "unidirectional must be true when using local (sliding window) attention.");
   }
   parameters.is_unidirectional = is_unidirectional_;
-<<<<<<< HEAD
   parameters.local_window_size = local_window_size_;
-=======
   // parameters.left_padding = left_padding_;
->>>>>>> c8def0cc
   int sequence_length = parameters.sequence_length;
 
   TensorShapeVector output_shape(3);
@@ -154,11 +146,7 @@
       !use_flash_attention &&
       !disable_memory_efficient_attention_ &&
       (parameters.head_size & 7) == 0 &&
-<<<<<<< HEAD
-      parameters.sequence_length <= parameters.past_sequence_length + parameters.kv_sequence_length &&
-=======
       parameters.sequence_length <= parameters.seqlen_past_kv_cache + parameters.sequence_length &&
->>>>>>> c8def0cc
       (sizeof(T) == 2 || parameters.sequence_length >= attention::kMinSeqLenForMemoryEfficientAttentionFp32) &&
       has_memory_efficient_attention(sm, sizeof(T) == 2);
   // allocate buffers
@@ -166,11 +154,7 @@
   // need a buffer if we must ungroup kv
   const bool needs_buff = (parameters.num_heads != parameters.kv_num_heads);
   if (use_memory_efficient_attention && needs_buff) {
-<<<<<<< HEAD
-    kv_buffer_bytes = (sizeof(T) * parameters.batch_size * parameters.num_heads * (parameters.past_sequence_length + parameters.kv_sequence_length) * parameters.head_size);
-=======
     kv_buffer_bytes = (sizeof(T) * parameters.batch_size * parameters.num_heads * parameters.seqlen_present_kv_cache * parameters.head_size);
->>>>>>> c8def0cc
   }
   size_t fmha_buffer_bytes = 0;
   if (use_memory_efficient_attention && MemoryEfficientAttentionParams::need_workspace(parameters.head_size, sizeof(T) == sizeof(float))) {
@@ -186,16 +170,6 @@
   auto fmha_buffer = GetScratchBuffer<void>(0, context->GetComputeStream());
 #endif
 
-<<<<<<< HEAD
-  std::vector<int64_t> present_dims;
-  int present_buff_seqlen = past_seq_len == nullptr ? parameters.present_sequence_length : parameters.max_sequence_length;
-  if (parameters.past_kv_format == AttentionQkvFormat::Q_K_V_BSNH) {
-    present_dims = {
-        parameters.batch_size, present_buff_seqlen, parameters.kv_num_heads, parameters.head_size};
-  } else {  // BNSH
-    present_dims = {
-        parameters.batch_size, parameters.kv_num_heads, present_buff_seqlen, parameters.head_size};
-=======
   // seqlens_k buffer
   size_t seqlens_k_bytes = 0;
   seqlens_k_bytes = sizeof(int) * parameters.batch_size;
@@ -208,7 +182,6 @@
   } else {  // BNSH
     present_dims = {
         parameters.batch_size, parameters.kv_num_heads, parameters.seqlen_present_kv_cache, parameters.head_size};
->>>>>>> c8def0cc
   }
   TensorShape present_shape(present_dims);
   Tensor* present_key = context->Output(1, present_shape);
@@ -225,15 +198,12 @@
   data.seqlens_k = const_cast<int*>(seqlens_k->Data<int>());
   data.use_flash_attention = use_flash_attention;
   data.use_memory_efficient_attention = use_memory_efficient_attention;
-<<<<<<< HEAD
-=======
   if (data.past_key == data.present_key) {
     parameters.kv_share_buffer = true;
   } else {
     parameters.kv_share_buffer = false;
   }
   // Flash Buffers
->>>>>>> c8def0cc
   if (softmax_lse_buffer != nullptr) {
     data.softmax_lse = reinterpret_cast<CudaT*>(softmax_lse_buffer.get());
   }
