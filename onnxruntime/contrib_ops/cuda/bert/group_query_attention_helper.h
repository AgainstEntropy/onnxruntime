// Copyright (c) Microsoft Corporation. All rights reserved.
// Licensed under the MIT License.

#pragma once

#include "core/common/common.h"
#include "core/providers/common.h"
#include "contrib_ops/cpu/bert/attention_common.h"

namespace onnxruntime {
namespace contrib {
namespace group_query_attention_helper {

Status CheckInputs(const Tensor* query,
                   const Tensor* key,
                   const Tensor* value,
                   const Tensor* past_key,
                   const Tensor* past_value,
                   void* parameters,
                   int num_heads,
                   int kv_num_heads,
                   const Tensor* past_seq_len,
                   bool is_past_bsnh,
                   float scale) {
  // Note: Here S* is max_sequence_length, S- is past_sequence_length, S+ is kv_sequence_length
  //     past_key                   : (B, S*, N_k, H) or (B, N_k, S*, H) or (B, S-, N_k, H) or (B, N_k, S-, H)
  //     past_value                 : (B, S*, N_k, H) or (B, N_k, S*, H) or (B, S-, N_k, H) or (B, N_k, S-, H)
  // no packing for q/k/v:
  //     query            (Q)       : (B, S, D)
  //     key              (K)       : (B, S+, D_kv)
  //     value            (V)       : (B, S+, D_kv)

  AttentionQkvFormat qkv_format = Q_K_V_BSNH;
  AttentionQkvFormat past_kv_format = Q_K_V_BSNH;

  const auto& query_dims = query->Shape().GetDims();
  const auto& key_dims = key->Shape().GetDims();
  const auto& value_dims = value->Shape().GetDims();

  if (query_dims.size() != 3) {
    return ORT_MAKE_STATUS(ONNXRUNTIME, INVALID_ARGUMENT, "Input 'query' is expected to have 3 dimensions, got ",
                           query_dims.size());
  }

  int batch_size = static_cast<int>(query_dims[0]);
  int sequence_length = static_cast<int>(query_dims[1]);
  int q_hidden_size = static_cast<int>(query_dims[2]);
  int head_size = static_cast<int>(q_hidden_size) / num_heads;

  int kv_sequence_length = sequence_length;
  int kv_hidden_size = (key_dims.size() == 3)
                           ? static_cast<int>(key_dims[2])
                           : (kv_num_heads * static_cast<int>(key_dims[3]));

  int max_sequence_length = 0;
  if (past_key != nullptr && past_value != nullptr) {
    const auto& past_key_dims = past_key->Shape().GetDims();
    const auto& past_value_dims = past_value->Shape().GetDims();

    if (past_key_dims.size() != 4) {
      return ORT_MAKE_STATUS(ONNXRUNTIME, INVALID_ARGUMENT,
                             "Input 'past_key' is expected to have 4 dimensions, got ",
                             past_key_dims.size());
    }
    if (past_value_dims.size() != 4) {
      return ORT_MAKE_STATUS(ONNXRUNTIME, INVALID_ARGUMENT,
                             "Input 'past_value' is expected to have 4 dimensions, got ",
                             past_value_dims.size());
    }

    if (past_key_dims[0] != batch_size) {
      return ORT_MAKE_STATUS(ONNXRUNTIME, INVALID_ARGUMENT,
                             "Input 'past_key' dimension 0 should be batch_size, got ",
                             past_key_dims[0]);
    }
    if (past_value_dims[0] != batch_size) {
      return ORT_MAKE_STATUS(ONNXRUNTIME, INVALID_ARGUMENT,
                             "Input 'past_value' dimension 0 should be batch_size, got ",
                             past_value_dims[0]);
    }

    // BNSH
    if (!is_past_bsnh) {
      past_kv_format = Q_K_V_BNSH;
      if (past_key_dims[2] != past_value_dims[2]) {
        return ORT_MAKE_STATUS(ONNXRUNTIME, INVALID_ARGUMENT,
                               "BNSH Input 'past_key' and 'past_value' should have same dimension 2 (max sequence"
                               "length or past sequence length), got ",
                               past_key_dims[1]);
      }
      if (past_key_dims[1] != kv_num_heads) {
        return ORT_MAKE_STATUS(ONNXRUNTIME, INVALID_ARGUMENT,
                               "Input 'past_key' shall have kv_num_heads");
      }
      if (past_value_dims[1] != kv_num_heads) {
        return ORT_MAKE_STATUS(ONNXRUNTIME, INVALID_ARGUMENT,
                               "Input 'past_value' shall have kv_num_heads");
      }
      // We assume all sequence in past kv are left-padded to max or past sequence length
      max_sequence_length = static_cast<int>(past_key_dims[2]);
      // BSNH
    } else {
      past_kv_format = Q_K_V_BSNH;
      if (past_key_dims[1] != past_value_dims[1]) {
        return ORT_MAKE_STATUS(ONNXRUNTIME, INVALID_ARGUMENT,
                               "BNSH Input 'past_key' and 'past_value' should have same dimension 1 (max sequence"
                               "length or past sequence length), got ",
                               past_key_dims[1]);
      }
      if (past_key_dims[2] != kv_num_heads) {
        return ORT_MAKE_STATUS(ONNXRUNTIME, INVALID_ARGUMENT,
                               "Input 'past_key' shall have kv_num_heads");
      }
      if (past_value_dims[2] != kv_num_heads) {
        return ORT_MAKE_STATUS(ONNXRUNTIME, INVALID_ARGUMENT,
                               "Input 'past_value' shall have kv_num_heads");
      }
      // We assume all sequence in past kv are left-padded to max or past sequence length
      max_sequence_length = static_cast<int>(past_key_dims[1]);
    }

    if (past_key_dims[3] != head_size) {
      return ORT_MAKE_STATUS(ONNXRUNTIME, INVALID_ARGUMENT,
                             "Input 'past_key' dimension 3 should be same as head_size, got ",
                             past_key_dims[3]);
    }
    if (past_value_dims[3] != head_size) {
      return ORT_MAKE_STATUS(ONNXRUNTIME, INVALID_ARGUMENT,
                             "Input 'past_value' dimension 3 should be same as head_size, got ",
                             past_value_dims[3]);
    }
  } else if (past_key != nullptr || past_value != nullptr) {
    return ORT_MAKE_STATUS(ONNXRUNTIME, INVALID_ARGUMENT,
                           "Input 'past_key' and 'past_value' shall be both present or both absent");
  }

  if (key != nullptr) {
    const auto& key_dims = key->Shape().GetDims();
    if (key_dims.size() != 3) {
      return ORT_MAKE_STATUS(ONNXRUNTIME, INVALID_ARGUMENT, "Input 'key' is expected to have 3 dimensions, got ",
                             key_dims.size());
    }
    if (query_dims[0] != key_dims[0]) {
      return ORT_MAKE_STATUS(ONNXRUNTIME, INVALID_ARGUMENT,
                             "Input 'query' and 'key' shall have same dim 0 (batch size)");
    }

    if (num_heads % kv_num_heads != 0) {
      return ORT_MAKE_STATUS(ONNXRUNTIME, INVALID_ARGUMENT,
                             "num_heads must be a multiple of kv_num_heads. Got num_heads % kv_num_heads == ",
                             num_heads % kv_num_heads);
    }
    if (key_dims[2] != value_dims[2]) {
      return ORT_MAKE_STATUS(ONNXRUNTIME, INVALID_ARGUMENT,
                             "Input 'key' and 'value' shall have same dim 2 (kv_hidden_size)");
    }

    qkv_format = Q_K_V_BSNH;
    kv_sequence_length = static_cast<int>(key_dims[1]);
  } else {
    return ORT_MAKE_STATUS(ONNXRUNTIME, INVALID_ARGUMENT,
                           "Missing key tensor.");
  }

  if (value != nullptr) {
    const auto& value_dims = value->Shape().GetDims();
    if (value_dims.size() != 3) {
      return ORT_MAKE_STATUS(ONNXRUNTIME, INVALID_ARGUMENT, "Input 'value' is expected to have 3 dimensions, got ",
                             value_dims.size());
    }

    if (query_dims[0] != value_dims[0]) {
      return ORT_MAKE_STATUS(ONNXRUNTIME, INVALID_ARGUMENT,
                             "Input 'query' and 'value' shall have same dim 0 (batch_size)");
    }

    if (static_cast<int64_t>(kv_sequence_length) != value_dims[1]) {
      return ORT_MAKE_STATUS(ONNXRUNTIME, INVALID_ARGUMENT,
                             "Input 'key' and 'value' shall have the same dim 1 (kv_sequence_length)");
    }

    if (value_dims[2] != kv_hidden_size) {
      return ORT_MAKE_STATUS(ONNXRUNTIME, INVALID_ARGUMENT, "Input 'value' is expected to have same hidden size as key.");
    }
  } else {
    return ORT_MAKE_STATUS(ONNXRUNTIME, INVALID_ARGUMENT,
                           "Missing value tensor.");
  }

  // When kv-cache, we take past_seq_len as an argument... otherwise we use sequence length of past kv directly.
  int32_t past_sequence_length = 0;
  int present_sequence_length = 0;
  if (past_seq_len != nullptr) {
    if (!onnxruntime::IsScalarOr1ElementVector(past_seq_len)) {
      return ORT_MAKE_STATUS(ONNXRUNTIME, INVALID_ARGUMENT,
                             "past_sequence_length tensor must be of one element when using past kv.");
    }
<<<<<<< HEAD
    if (past_sequence_length.GetElementType() == ONNX_NAMESPACE::TensorProto_DataType_INT32) {
=======
    if (past_seq_len->GetElementType() == ONNX_NAMESPACE::TensorProto_DataType_INT32) {
>>>>>>> b4082d10
      past_sequence_length = *((*past_seq_len).template Data<int32_t>());
    } else {
      past_sequence_length = static_cast<int32_t>(*((*past_seq_len).template Data<int64_t>()));
    }
    present_sequence_length = max_sequence_length;
  } else if (past_key != nullptr) {
    past_sequence_length = max_sequence_length;  // this is the length of past_key tensor
    present_sequence_length = past_sequence_length + kv_sequence_length;
  }

  if (parameters != nullptr) {
    GroupQueryAttentionParameters* output_parameters = reinterpret_cast<GroupQueryAttentionParameters*>(parameters);
    output_parameters->batch_size = batch_size;
    output_parameters->sequence_length = sequence_length;
    output_parameters->past_sequence_length = past_sequence_length;
    output_parameters->kv_sequence_length = kv_sequence_length;
    output_parameters->present_sequence_length = present_sequence_length;
    output_parameters->max_sequence_length = max_sequence_length;
    output_parameters->hidden_size = q_hidden_size;
    output_parameters->num_heads = num_heads;
    output_parameters->head_size = q_hidden_size / num_heads;
    output_parameters->kv_hidden_size = kv_hidden_size;
    output_parameters->kv_num_heads = kv_num_heads;
    output_parameters->is_unidirectional = true;
    output_parameters->scale = scale;
    output_parameters->qkv_format = qkv_format;
    output_parameters->past_kv_format = past_kv_format;
  }

  return Status::OK();
}

template <typename T>
Status CheckInputs(const T* query,
                   const T* key,
                   const T* value,
                   const T* past_key,
                   const T* past_value,
                   void* parameters,
                   int num_heads,
                   int kv_num_heads,
                   const T* past_seq_len,
                   bool is_past_bsnh,
                   float scale,
                   int max_threads_per_block) {
  if (max_threads_per_block > 0 && num_heads > max_threads_per_block) {
    return ORT_MAKE_STATUS(ONNXRUNTIME, INVALID_ARGUMENT, "num_heads should be no larger than ", max_threads_per_block);
  }

  return CheckInputs(query, key, value, past_key, past_value, parameters, num_heads, kv_num_heads, past_seq_len, is_past_bsnh, scale);
}

}  // namespace group_query_attention_helper
}  // namespace contrib
}  // namespace onnxruntime<|MERGE_RESOLUTION|>--- conflicted
+++ resolved
@@ -195,11 +195,7 @@
       return ORT_MAKE_STATUS(ONNXRUNTIME, INVALID_ARGUMENT,
                              "past_sequence_length tensor must be of one element when using past kv.");
     }
-<<<<<<< HEAD
-    if (past_sequence_length.GetElementType() == ONNX_NAMESPACE::TensorProto_DataType_INT32) {
-=======
     if (past_seq_len->GetElementType() == ONNX_NAMESPACE::TensorProto_DataType_INT32) {
->>>>>>> b4082d10
       past_sequence_length = *((*past_seq_len).template Data<int32_t>());
     } else {
       past_sequence_length = static_cast<int32_t>(*((*past_seq_len).template Data<int64_t>()));
