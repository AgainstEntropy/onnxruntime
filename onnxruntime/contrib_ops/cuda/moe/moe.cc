// Copyright (c) Microsoft Corporation. All rights reserved.
// Licensed under the MIT License.

<<<<<<< HEAD
#include <type_traits>
=======
#ifdef USE_CUTLASS

>>>>>>> 52e56014
#include "core/common/safeint.h"
#include "core/providers/cuda/cuda_common.h"
#include "moe.h"

using namespace onnxruntime::cuda;
using namespace ::onnxruntime::common;
using namespace ONNX_NAMESPACE;

namespace onnxruntime {
namespace contrib {
namespace cuda {

#define REGISTER_KERNEL_TYPED(T, T1)                                \
  ONNX_OPERATOR_TYPED_KERNEL_EX(                                    \
      MoE,                                                          \
      kMSDomain,                                                    \
      1,                                                            \
      T##_##T1,                                                     \
      kCudaExecutionProvider,                                       \
      (*KernelDefBuilder::Create())                                 \
          .MayInplace(0, 0)                                         \
          .TypeConstraint("T", DataTypeImpl::GetTensorType<T>())    \
          .TypeConstraint("T1", DataTypeImpl::GetTensorType<T1>()), \
      MoE<T, T1>);

REGISTER_KERNEL_TYPED(float, float)
REGISTER_KERNEL_TYPED(MLFloat16, MLFloat16)
REGISTER_KERNEL_TYPED(MLFloat16, uint8_t)

using namespace ONNX_NAMESPACE;

namespace {
template <typename T, bool use_quint4x2>
struct ToCudaTypeWrapper : public ToCudaType<T> {};

template <>
struct ToCudaTypeWrapper<uint8_t, false> {
  using MappedType = uint8_t;
};

template <>
struct ToCudaTypeWrapper<uint8_t, true> {
  using MappedType = cutlass::uint4b_t;
};
}  // anonymous namespace

template <typename T, typename WeightT>
MoE<T, WeightT>::MoE(const OpKernelInfo& op_kernel_info) : CudaKernel(op_kernel_info), MoEBase(op_kernel_info) {
}

template <typename T, typename WeightT>
Status MoE<T, WeightT>::ComputeInternal(OpKernelContext* context) const {
  const Tensor* input = context->Input<Tensor>(0);
  const Tensor* router_probs = context->Input<Tensor>(1);
  const Tensor* fc1_experts_weights = context->Input<Tensor>(2);
  const Tensor* fc1_scales_optional = context->Input<Tensor>(3);
  const Tensor* fc1_experts_bias_optional = context->Input<Tensor>(4);
  const Tensor* fc2_experts_weights = context->Input<Tensor>(5);
  const Tensor* fc2_scales_optional = context->Input<Tensor>(6);
  const Tensor* fc2_experts_bias_optional = context->Input<Tensor>(7);
  const Tensor* fc3_experts_weights_optional = context->Input<Tensor>(8);
  const Tensor* fc3_scales_optional = context->Input<Tensor>(9);
  const Tensor* fc3_experts_bias_optional = context->Input<Tensor>(10);

  // TODO: check scales shapes/how int4 weight shapes change?
  MoEParameters moe_params;
  ORT_RETURN_IF_ERROR(CheckInputs(moe_params, input, router_probs, fc1_experts_weights, fc1_experts_bias_optional,
                                  fc2_experts_weights, fc2_experts_bias_optional, fc3_experts_weights_optional,
                                  fc3_experts_bias_optional, std::is_same_v<WeightT, uint8_t>));

  static constexpr bool use_quint4x2 = true;
  using CudaT = typename ToCudaType<T>::MappedType;
  using CudaWeightT = typename ToCudaTypeWrapper<WeightT, use_quint4x2>::MappedType;
  // TODO: check type: <CudaT, CudaWeightT> can only be <float, float>, <half, half>, <half, uint8_t> or <half, cutlass::uint4b_t>

  auto stream = context->GetComputeStream();

  auto& device_prop = GetDeviceProp();
  const int sm = device_prop.major * 10 + device_prop.minor;

  ort_fastertransformer::CutlassMoeFCRunner<
      CudaT,
      CudaWeightT>
      moe_runner(sm, fc3_experts_weights_optional != nullptr, normalize_routing_weights_);

  size_t ws_size =
      moe_runner.getWorkspaceSize(static_cast<int>(moe_params.num_rows), static_cast<int>(moe_params.hidden_size),
                                  static_cast<int>(moe_params.inter_size), static_cast<int>(moe_params.num_experts),
                                  static_cast<int>(k_));
  size_t fc2_output_size = k_ * moe_params.num_rows * moe_params.hidden_size * sizeof(CudaT);
  size_t expert_scales_size = k_ * moe_params.num_rows * sizeof(CudaT);
  size_t expanded_source_row_to_expanded_dest_row_size = k_ * moe_params.num_rows * sizeof(int);
  size_t expert_for_source_row_size = k_ * moe_params.num_rows * sizeof(int);

  AllocatorPtr allocator;
  ORT_RETURN_IF_ERROR(context->GetTempSpaceAllocator(&allocator));

  // TODO: allocate one buffer and reuse it.
  IAllocatorUniquePtr<void> work_space = IAllocator::MakeUniquePtr<void>(allocator, ws_size, false, stream);
  IAllocatorUniquePtr<void> fc2_output = IAllocator::MakeUniquePtr<void>(allocator, fc2_output_size, false, stream);
  IAllocatorUniquePtr<void> expert_scales =
      IAllocator::MakeUniquePtr<void>(allocator, expert_scales_size, false, stream);
  IAllocatorUniquePtr<void> expanded_source_row_to_expanded_dest_row =
      IAllocator::MakeUniquePtr<void>(allocator, expanded_source_row_to_expanded_dest_row_size, false, stream);
  IAllocatorUniquePtr<void> expert_for_source_row =
      IAllocator::MakeUniquePtr<void>(allocator, expert_for_source_row_size, false, stream);

  moe_runner.run_moe_fc(reinterpret_cast<const CudaT*>(input->template Data<T>()),
                        reinterpret_cast<const CudaT*>(router_probs->template Data<T>()),
                        reinterpret_cast<const CudaWeightT*>(fc1_experts_weights->DataRaw()),
                        fc1_scales_optional == nullptr
                            ? nullptr
                            : reinterpret_cast<const CudaT*>(fc1_scales_optional->template Data<T>()),
                        fc1_experts_bias_optional == nullptr
                            ? nullptr
                            : reinterpret_cast<const CudaT*>(fc1_experts_bias_optional->template Data<T>()),
                        activation_type_,
                        fc3_experts_weights_optional == nullptr
                            ? nullptr
                            : reinterpret_cast<const CudaWeightT*>(fc3_experts_weights_optional->DataRaw()),
                        fc3_scales_optional == nullptr
                            ? nullptr
                            : reinterpret_cast<const CudaT*>(fc3_scales_optional->template Data<T>()),
                        fc3_experts_bias_optional == nullptr
                            ? nullptr
                            : reinterpret_cast<const CudaT*>(fc3_experts_bias_optional->template Data<T>()),
                        reinterpret_cast<const CudaWeightT*>(fc2_experts_weights->DataRaw()),
                        fc2_scales_optional == nullptr
                            ? nullptr
                            : reinterpret_cast<const CudaT*>(fc2_scales_optional->template Data<T>()),
                        static_cast<int>(moe_params.num_rows),
                        static_cast<int>(moe_params.hidden_size),
                        static_cast<int>(moe_params.inter_size),
                        static_cast<int>(moe_params.num_experts),
                        static_cast<int>(moe_params.local_num_experts),
                        0 /*local_experts_start_index_ used in sharded MoE*/,
                        static_cast<int>(k_),
                        reinterpret_cast<char*>(work_space.get()),
                        reinterpret_cast<CudaT*>(fc2_output.get()),
                        reinterpret_cast<CudaT*>(expert_scales.get()),
                        reinterpret_cast<int*>(expanded_source_row_to_expanded_dest_row.get()),
                        reinterpret_cast<int*>(expert_for_source_row.get()),
                        Stream(context));

  Tensor* output = context->Output(0, input->Shape());

  ort_fastertransformer::finalize_moe_routing_kernelLauncher(
      reinterpret_cast<CudaT*>(fc2_output.get()), reinterpret_cast<CudaT*>(output->template MutableData<T>()),
      fc2_experts_bias_optional == nullptr
          ? nullptr
          : reinterpret_cast<const CudaT*>(fc2_experts_bias_optional->template Data<T>()),
      reinterpret_cast<CudaT*>(expert_scales.get()),
      reinterpret_cast<int*>(expanded_source_row_to_expanded_dest_row.get()),
      reinterpret_cast<int*>(expert_for_source_row.get()), static_cast<int>(moe_params.num_rows),
      static_cast<int>(moe_params.hidden_size),
      static_cast<int>(k_), Stream(context));

  return Status::OK();
}

}  // namespace cuda
}  // namespace contrib
}  // namespace onnxruntime

#endif<|MERGE_RESOLUTION|>--- conflicted
+++ resolved
@@ -1,12 +1,9 @@
 // Copyright (c) Microsoft Corporation. All rights reserved.
 // Licensed under the MIT License.
 
-<<<<<<< HEAD
-#include <type_traits>
-=======
 #ifdef USE_CUTLASS
 
->>>>>>> 52e56014
+#include <type_traits>
 #include "core/common/safeint.h"
 #include "core/providers/cuda/cuda_common.h"
 #include "moe.h"
