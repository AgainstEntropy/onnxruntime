# -------------------------------------------------------------------------
# Copyright (c) Microsoft Corporation.  All rights reserved.
# Licensed under the MIT License.
# --------------------------------------------------------------------------
#
# This script converts stable diffusion onnx models from float to half (mixed) precision for GPU inference.
#
# Before running this script, follow README.md to setup python environment and convert stable diffusion checkpoint
# to float32 onnx models.
#
# For example, the float32 ONNX pipeline is saved to ./sd-v1-5 directory, you can optimize and convert it to float16
# like the following:
#    python optimize_pipeline.py -i ./sd-v1-5 -o ./sd-v1-5-fp16 --float16
#
# Note that the optimizations are carried out for CUDA Execution Provider at first, other EPs may not have the support
# for the fused opeartors. The users could disable the operator fusion manually to workaround.

import argparse
import logging
import os
import shutil
import tempfile
from pathlib import Path
from typing import List, Optional

import __init__  # noqa: F401. Walk-around to run this script directly
import coloredlogs
import onnx
from fusion_options import FusionOptions
from onnx_model_clip import ClipOnnxModel
from onnx_model_unet import UnetOnnxModel
from onnx_model_vae import VaeOnnxModel
from optimizer import optimize_by_onnxruntime, optimize_model
from packaging import version

import onnxruntime

logger = logging.getLogger(__name__)


def has_external_data(onnx_model_path):
    original_model = onnx.load_model(str(onnx_model_path), load_external_data=False)
    for initializer in original_model.graph.initializer:
        if initializer.HasField("data_location") and initializer.data_location == onnx.TensorProto.EXTERNAL:
            return True
    return False


<<<<<<< HEAD
def optimize_sd_pipeline(
    source_dir: Path,
    target_dir: Path,
    overwrite: bool,
=======
def _optimize_sd_pipeline(
    source_dir: Path,
    target_dir: Path,
    overwrite: bool,
    use_external_data_format: Optional[bool],
>>>>>>> af80542e
    float16: bool,
    force_fp32_ops: List[str],
    enable_runtime_optimization: bool,
    args,
):
    """Optimize onnx models used in stable diffusion onnx pipeline and optionally convert to float16.

    Args:
        source_dir (Path): Root of input directory of stable diffusion onnx pipeline with float32 models.
        target_dir (Path): Root of output directory of stable diffusion onnx pipeline with optimized models.
        overwrite (bool): Overwrite files if exists.
<<<<<<< HEAD
=======
        use_external_data_format (Optional[bool]): use external data format.
>>>>>>> af80542e
        float16 (bool): use half precision
        force_fp32_ops(List[str]): operators that are forced to run in float32.
        enable_runtime_optimization(bool): run graph optimization using Onnx Runtime.

    Raises:
        RuntimeError: input onnx model does not exist
        RuntimeError: output onnx model path existed
    """
    model_type_mapping = {
        "unet": "unet",
        "vae_encoder": "vae",
        "vae_decoder": "vae",
        "text_encoder": "clip",
        "text_encoder_2": "clip",
        "safety_checker": "unet",
    }

    model_type_class_mapping = {
        "unet": UnetOnnxModel,
        "vae": VaeOnnxModel,
        "clip": ClipOnnxModel,
    }

    force_fp32_operators = {
        "unet": [],
        "vae_encoder": [],
        "vae_decoder": [],
        "text_encoder": [],
        "text_encoder_2": [],
        "safety_checker": [],
    }

    is_xl = (source_dir / "text_encoder_2").exists()

    if force_fp32_ops:
        for fp32_operator in force_fp32_ops:
            parts = fp32_operator.split(":")
            if len(parts) == 2 and parts[0] in force_fp32_operators and (parts[1] and parts[1][0].isupper()):
                force_fp32_operators[parts[0]].append(parts[1])
            else:
                raise ValueError(
                    f"--force_fp32_ops shall be in the format of module:operator like unet:Attention, got {fp32_operator}"
                )

    for name, model_type in model_type_mapping.items():
        onnx_model_path = source_dir / name / "model.onnx"
        if not os.path.exists(onnx_model_path):
<<<<<<< HEAD
            logger.info("input onnx model does not exist: %s", onnx_model_path)
=======
            if name != "safety_checker":
                logger.info("input onnx model does not exist: %s", onnx_model_path)
>>>>>>> af80542e
            # some model are optional so we do not raise error here.
            continue

        # Prepare output directory
        optimized_model_path = target_dir / name / "model.onnx"
        output_dir = optimized_model_path.parent
        output_dir.mkdir(parents=True, exist_ok=True)

<<<<<<< HEAD
        use_external_data = has_external_data(onnx_model_path)
=======
        if use_external_data_format is None:
            use_external_data_format = has_external_data(onnx_model_path)
>>>>>>> af80542e

        # Graph fusion before fp16 conversion, otherwise they cannot be fused later.
        logger.info(f"Optimize {onnx_model_path}...")

        args.model_type = model_type
        fusion_options = FusionOptions.parse(args)

        if model_type in ["unet"]:
            # Some optimizations are not available in v1.14 or older version: packed QKV and BiasAdd
            has_all_optimizations = version.parse(onnxruntime.__version__) >= version.parse("1.15.0")
            fusion_options.enable_packed_kv = float16 and fusion_options.enable_packed_kv
            fusion_options.enable_packed_qkv = float16 and has_all_optimizations and fusion_options.enable_packed_qkv
            fusion_options.enable_bias_add = has_all_optimizations and fusion_options.enable_bias_add

        m = optimize_model(
            str(onnx_model_path),
            model_type=model_type,
            num_heads=0,  # will be deduced from graph
            hidden_size=0,  # will be deduced from graph
            opt_level=0,
            optimization_options=fusion_options,
            use_gpu=True,
        )

        if float16:
<<<<<<< HEAD
            logger.info("Convert %s to float16 ...", name)
            op_block_list = ["RandomNormalLike"]
            m.convert_float_to_float16(
                keep_io_types=False,
                op_block_list=op_block_list + force_fp32_operators[name],
            )

        if enable_runtime_optimization:
            if use_external_data and version.parse(onnxruntime.__version__) < version.parse("1.16.0"):
                raise RuntimeError("Need onnxruntime version 1.16 or later to save model with external data")

=======
            # For SD-XL, use FP16 in VAE decoder will cause NaN and black image so we keep it in FP32.
            if is_xl and name == "vae_decoder":
                logger.info("Skip converting %s to float16 to avoid NaN", name)
            else:
                logger.info("Convert %s to float16 ...", name)
                m.convert_float_to_float16(
                    keep_io_types=False,
                    op_block_list=force_fp32_operators[name],
                )

        if enable_runtime_optimization:
>>>>>>> af80542e
            # Use this step to see the final graph that executed by Onnx Runtime.
            with tempfile.TemporaryDirectory() as tmp_dir:
                # Save to a temporary file so that we can load it with Onnx Runtime.
                logger.info("Saving a temporary model to run OnnxRuntime graph optimizations...")
                tmp_model_path = Path(tmp_dir) / "model.onnx"
<<<<<<< HEAD
                m.save_model_to_file(str(tmp_model_path), use_external_data_format=use_external_data)
                ort_optimized_model_path = Path(tmp_dir) / "opt.onnx"
=======
                m.save_model_to_file(str(tmp_model_path), use_external_data_format=use_external_data_format)
                ort_optimized_model_path = Path(tmp_dir) / "optimized.onnx"
>>>>>>> af80542e
                optimize_by_onnxruntime(
                    str(tmp_model_path),
                    use_gpu=True,
                    optimized_model_path=str(ort_optimized_model_path),
<<<<<<< HEAD
                    save_as_external_data=use_external_data,
=======
                    save_as_external_data=use_external_data_format,
>>>>>>> af80542e
                )
                model = onnx.load(str(ort_optimized_model_path), load_external_data=True)
                m = model_type_class_mapping[model_type](model)

        m.get_operator_statistics()
        m.get_fused_operator_statistics()
        m.save_model_to_file(str(optimized_model_path), use_external_data_format=use_external_data)
        logger.info("%s is optimized", name)
        logger.info("*" * 20)


def _copy_extra_directory(source_dir: Path, target_dir: Path):
    """Copy extra directory that does not have onnx model

    Args:
        source_dir (Path): source directory
        target_dir (Path): target directory

    Raises:
        RuntimeError: source path does not exist
    """
    extra_dirs = ["scheduler", "tokenizer", "tokenizer_2", "feature_extractor"]

    for name in extra_dirs:
        source_path = source_dir / name
        if not os.path.exists(source_path):
            continue

        target_path = target_dir / name
        shutil.copytree(source_path, target_path)
        logger.info("%s => %s", source_path, target_path)

    extra_files = ["model_index.json"]
    for name in extra_files:
        source_path = source_dir / name
        if not os.path.exists(source_path):
            raise RuntimeError(f"source path does not exist: {source_path}")

        target_path = target_dir / name
        shutil.copyfile(source_path, target_path)
        logger.info("%s => %s", source_path, target_path)

    # Some directory are optional
    onnx_model_dirs = ["text_encoder", "text_encoder_2", "unet", "vae_encoder", "vae_decoder", "safety_checker"]
    for onnx_model_dir in onnx_model_dirs:
        source_path = source_dir / onnx_model_dir / "config.json"
        target_path = target_dir / onnx_model_dir / "config.json"
        if source_path.exists():
<<<<<<< HEAD
            if target_path.exists():
                if not overwrite:
                    raise RuntimeError(f"output path existed: {target_path}")
                os.remove(target_path)
=======
>>>>>>> af80542e
            target_path.parent.mkdir(parents=True, exist_ok=True)
            shutil.copyfile(source_path, target_path)
            logger.info("%s => %s", source_path, target_path)


def optimize_stable_diffusion_pipeline(
    input_dir: str,
    output_dir: str,
    overwrite: bool,
    use_external_data_format: Optional[bool],
    float16: bool,
    enable_runtime_optimization: bool,
    args,
):
    if os.path.exists(output_dir):
        if args.overwrite:
            shutil.rmtree(output_dir, ignore_errors=True)
        else:
            raise RuntimeError("output directory existed:{output_dir}. Add --overwrite to empty the directory.")

    source_dir = Path(input_dir)
    target_dir = Path(output_dir)
    target_dir.mkdir(parents=True, exist_ok=True)

    _copy_extra_directory(source_dir, target_dir)

    _optimize_sd_pipeline(
        source_dir,
        target_dir,
        overwrite,
        use_external_data_format,
        float16,
        args.force_fp32_ops,
        enable_runtime_optimization,
        args,
    )


def parse_arguments(argv: Optional[List[str]] = None):
    """Parse arguments

    Returns:
        Namespace: arguments
    """
    parser = argparse.ArgumentParser()

    parser.add_argument(
        "-i",
        "--input",
        required=True,
        type=str,
        help="Root of input directory of stable diffusion onnx pipeline with float32 models.",
    )

    parser.add_argument(
        "-o",
        "--output",
        required=True,
        type=str,
        help="Root of output directory of stable diffusion onnx pipeline with optimized models.",
    )

    parser.add_argument(
        "--float16",
        required=False,
        action="store_true",
        help="Output models of half or mixed precision.",
    )
    parser.set_defaults(float16=False)

    parser.add_argument(
        "--force_fp32_ops",
        required=False,
        nargs="+",
        type=str,
        help="Force given operators (like unet:Attention) to run in float32. It is case sensitive!",
    )

    parser.add_argument(
        "--inspect",
        required=False,
        action="store_true",
        help="Save the optimized graph from Onnx Runtime. "
        "This option has no impact on inference performance except it might reduce session creation time.",
    )
    parser.set_defaults(inspect=False)

    parser.add_argument(
        "--overwrite",
        required=False,
        action="store_true",
        help="Overwrite exists files.",
    )
    parser.set_defaults(overwrite=False)

<<<<<<< HEAD
=======
    parser.add_argument(
        "-e",
        "--use_external_data_format",
        required=False,
        action="store_true",
        help="Onnx model larger than 2GB need to use external data format. "
        "If specifed, save each onnx model to two files: one for onnx graph, another for weights. "
        "If not specified, use same format as original model by default. ",
    )
    parser.set_defaults(use_external_data_format=None)

>>>>>>> af80542e
    FusionOptions.add_arguments(parser)

    args = parser.parse_args(argv)
    return args


def main(argv: Optional[List[str]] = None):
    args = parse_arguments(argv)
    logger.info("Arguments: %s", str(args))
<<<<<<< HEAD

    if os.path.exists(args.output):
        if args.overwrite:
            shutil.rmtree(args.output, ignore_errors=True)
        else:
            raise RuntimeError("output directory existed:{args.output}. Add --overwrite to empty the directory.")

    output_dir = Path(args.output)
    output_dir.mkdir(parents=True, exist_ok=True)

    copy_extra_directory(Path(args.input), Path(args.output), args.overwrite)
    optimize_sd_pipeline(
        Path(args.input),
        Path(args.output),
        args.overwrite,
        args.float16,
        args.force_fp32_ops,
        args.inspect,
        args,
=======
    optimize_stable_diffusion_pipeline(
        args.input, args.output, args.overwrite, args.use_external_data_format, args.float16, args.inspect, args
>>>>>>> af80542e
    )


if __name__ == "__main__":
    coloredlogs.install(fmt="%(funcName)20s: %(message)s")
    main()<|MERGE_RESOLUTION|>--- conflicted
+++ resolved
@@ -46,18 +46,11 @@
     return False
 
 
-<<<<<<< HEAD
-def optimize_sd_pipeline(
-    source_dir: Path,
-    target_dir: Path,
-    overwrite: bool,
-=======
 def _optimize_sd_pipeline(
     source_dir: Path,
     target_dir: Path,
     overwrite: bool,
     use_external_data_format: Optional[bool],
->>>>>>> af80542e
     float16: bool,
     force_fp32_ops: List[str],
     enable_runtime_optimization: bool,
@@ -69,10 +62,7 @@
         source_dir (Path): Root of input directory of stable diffusion onnx pipeline with float32 models.
         target_dir (Path): Root of output directory of stable diffusion onnx pipeline with optimized models.
         overwrite (bool): Overwrite files if exists.
-<<<<<<< HEAD
-=======
         use_external_data_format (Optional[bool]): use external data format.
->>>>>>> af80542e
         float16 (bool): use half precision
         force_fp32_ops(List[str]): operators that are forced to run in float32.
         enable_runtime_optimization(bool): run graph optimization using Onnx Runtime.
@@ -120,12 +110,8 @@
     for name, model_type in model_type_mapping.items():
         onnx_model_path = source_dir / name / "model.onnx"
         if not os.path.exists(onnx_model_path):
-<<<<<<< HEAD
-            logger.info("input onnx model does not exist: %s", onnx_model_path)
-=======
             if name != "safety_checker":
                 logger.info("input onnx model does not exist: %s", onnx_model_path)
->>>>>>> af80542e
             # some model are optional so we do not raise error here.
             continue
 
@@ -134,12 +120,8 @@
         output_dir = optimized_model_path.parent
         output_dir.mkdir(parents=True, exist_ok=True)
 
-<<<<<<< HEAD
-        use_external_data = has_external_data(onnx_model_path)
-=======
         if use_external_data_format is None:
             use_external_data_format = has_external_data(onnx_model_path)
->>>>>>> af80542e
 
         # Graph fusion before fp16 conversion, otherwise they cannot be fused later.
         logger.info(f"Optimize {onnx_model_path}...")
@@ -165,19 +147,6 @@
         )
 
         if float16:
-<<<<<<< HEAD
-            logger.info("Convert %s to float16 ...", name)
-            op_block_list = ["RandomNormalLike"]
-            m.convert_float_to_float16(
-                keep_io_types=False,
-                op_block_list=op_block_list + force_fp32_operators[name],
-            )
-
-        if enable_runtime_optimization:
-            if use_external_data and version.parse(onnxruntime.__version__) < version.parse("1.16.0"):
-                raise RuntimeError("Need onnxruntime version 1.16 or later to save model with external data")
-
-=======
             # For SD-XL, use FP16 in VAE decoder will cause NaN and black image so we keep it in FP32.
             if is_xl and name == "vae_decoder":
                 logger.info("Skip converting %s to float16 to avoid NaN", name)
@@ -189,28 +158,18 @@
                 )
 
         if enable_runtime_optimization:
->>>>>>> af80542e
             # Use this step to see the final graph that executed by Onnx Runtime.
             with tempfile.TemporaryDirectory() as tmp_dir:
                 # Save to a temporary file so that we can load it with Onnx Runtime.
                 logger.info("Saving a temporary model to run OnnxRuntime graph optimizations...")
                 tmp_model_path = Path(tmp_dir) / "model.onnx"
-<<<<<<< HEAD
-                m.save_model_to_file(str(tmp_model_path), use_external_data_format=use_external_data)
-                ort_optimized_model_path = Path(tmp_dir) / "opt.onnx"
-=======
                 m.save_model_to_file(str(tmp_model_path), use_external_data_format=use_external_data_format)
                 ort_optimized_model_path = Path(tmp_dir) / "optimized.onnx"
->>>>>>> af80542e
                 optimize_by_onnxruntime(
                     str(tmp_model_path),
                     use_gpu=True,
                     optimized_model_path=str(ort_optimized_model_path),
-<<<<<<< HEAD
-                    save_as_external_data=use_external_data,
-=======
                     save_as_external_data=use_external_data_format,
->>>>>>> af80542e
                 )
                 model = onnx.load(str(ort_optimized_model_path), load_external_data=True)
                 m = model_type_class_mapping[model_type](model)
@@ -259,13 +218,6 @@
         source_path = source_dir / onnx_model_dir / "config.json"
         target_path = target_dir / onnx_model_dir / "config.json"
         if source_path.exists():
-<<<<<<< HEAD
-            if target_path.exists():
-                if not overwrite:
-                    raise RuntimeError(f"output path existed: {target_path}")
-                os.remove(target_path)
-=======
->>>>>>> af80542e
             target_path.parent.mkdir(parents=True, exist_ok=True)
             shutil.copyfile(source_path, target_path)
             logger.info("%s => %s", source_path, target_path)
@@ -361,8 +313,6 @@
     )
     parser.set_defaults(overwrite=False)
 
-<<<<<<< HEAD
-=======
     parser.add_argument(
         "-e",
         "--use_external_data_format",
@@ -374,7 +324,6 @@
     )
     parser.set_defaults(use_external_data_format=None)
 
->>>>>>> af80542e
     FusionOptions.add_arguments(parser)
 
     args = parser.parse_args(argv)
@@ -384,30 +333,8 @@
 def main(argv: Optional[List[str]] = None):
     args = parse_arguments(argv)
     logger.info("Arguments: %s", str(args))
-<<<<<<< HEAD
-
-    if os.path.exists(args.output):
-        if args.overwrite:
-            shutil.rmtree(args.output, ignore_errors=True)
-        else:
-            raise RuntimeError("output directory existed:{args.output}. Add --overwrite to empty the directory.")
-
-    output_dir = Path(args.output)
-    output_dir.mkdir(parents=True, exist_ok=True)
-
-    copy_extra_directory(Path(args.input), Path(args.output), args.overwrite)
-    optimize_sd_pipeline(
-        Path(args.input),
-        Path(args.output),
-        args.overwrite,
-        args.float16,
-        args.force_fp32_ops,
-        args.inspect,
-        args,
-=======
     optimize_stable_diffusion_pipeline(
         args.input, args.output, args.overwrite, args.use_external_data_format, args.float16, args.inspect, args
->>>>>>> af80542e
     )
 
 
