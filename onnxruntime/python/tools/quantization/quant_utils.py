# -------------------------------------------------------------------------
# Copyright (c) Microsoft Corporation. All rights reserved.
# Licensed under the MIT License. See License.txt in the project root for
# license information.
# --------------------------------------------------------------------------
from __future__ import annotations

import logging
import os
import tempfile
from enum import Enum
from pathlib import Path

import numpy
import onnx
from onnx import ModelProto, TensorProto, external_data_helper
from onnx import onnx_pb as onnx_proto
from onnx.helper import make_graph, make_model, make_node, make_tensor_value_info
from onnx.reference import ReferenceEvaluator

from onnxruntime import GraphOptimizationLevel, InferenceSession, SessionOptions

try:
    from onnx.reference.custom_element_types import float8e4m3fn, int4, uint4
except ImportError:
    float8e4m3fn = None

# INT4 np.dtypes added in ONNX 1.16. These map to np.int8/np.uint8 because numpy
# does not support sub-byte types.
try:
    from onnx.reference.custom_element_types import int4, uint4
except ImportError:
    int4 = None
    uint4 = None


__producer__ = "onnx.quantize"
__version__ = "0.1.0"
onnx_domain = "ai.onnx"
ms_domain = "com.microsoft"
QUANT_OP_NAME = "QuantizeLinear"
QUANT_INPUT_SUFFIX = "_QuantizeLinear_Input"
DEQUANT_OP_NAME = "DequantizeLinear"
DEQUANT_OUTPUT_SUFFIX = "_DequantizeLinear_Output"
TENSOR_NAME_QUANT_SUFFIX = "_quantized"

FLOAT8_DISTRIBUTIONS = {}

type_to_name = {getattr(TensorProto, k): k for k in dir(TensorProto) if isinstance(getattr(TensorProto, k), int)}

# Quantization mode
# IntegerOps: Use IntegerOps in quantized model. Only ConvInteger and MatMulInteger ops are supported now.
# QLinearOps: Use QLinearOps in quantized model. Only QLinearConv and QLinearMatMul ops are supported now.


class QuantizationMode(Enum):
    IntegerOps = 0
    QLinearOps = 1

    def __str__(self):
        return self.name

    @staticmethod
    def from_string(mode):
        try:
            return QuantizationMode[mode]
        except KeyError:
            raise ValueError()  # noqa: B904


class QuantizedValueType(Enum):
    Input = 0
    Initializer = 1

    def __str__(self):
        return self.name

    @staticmethod
    def from_string(v):
        try:
            return QuantizedValueType[v]
        except KeyError:
            raise ValueError()  # noqa: B904


class QuantType(Enum):
    QInt8 = 0
    QUInt8 = 1
    QFLOAT8E4M3FN = 2
    QInt16 = 3
    QUInt16 = 4
    QInt4 = 5
    QUInt4 = 6

    def __str__(self):
        return self.name

    @staticmethod
    def from_string(t):
        try:
            return QuantType[t]
        except KeyError:
            raise ValueError()  # noqa: B904

    @property
    def tensor_type(self):
        if self == QuantType.QInt8:
            return TensorProto.INT8
        if self == QuantType.QUInt8:
            return TensorProto.UINT8
        if self == QuantType.QUInt16:
            return TensorProto.UINT16
        if self == QuantType.QInt16:
            return TensorProto.INT16
        if self == QuantType.QFLOAT8E4M3FN:
            return TensorProto.FLOAT8E4M3FN
        if self == QuantType.QUInt4:
            return TensorProto.UINT4
        if self == QuantType.QInt4:
            return TensorProto.INT4
        raise ValueError(f"Unexpected value qtype={self!r}.")


class QuantFormat(Enum):
    QOperator = 0
    QDQ = 1

    def __str__(self):
        return self.name

    @staticmethod
    def from_string(format):
        try:
            return QuantFormat[format]
        except KeyError:
            raise ValueError()  # noqa: B904


ONNX_TYPE_TO_NP_TYPE = {
    onnx_proto.TensorProto.INT8: numpy.dtype("int8"),
    onnx_proto.TensorProto.UINT8: numpy.dtype("uint8"),
    onnx_proto.TensorProto.INT16: numpy.dtype("int16"),
    onnx_proto.TensorProto.UINT16: numpy.dtype("uint16"),
    onnx_proto.TensorProto.FLOAT8E4M3FN: float8e4m3fn,
<<<<<<< HEAD
    onnx_proto.TensorProto.INT4: int4,
    onnx_proto.TensorProto.UINT4: uint4,
=======
    onnx_proto.TensorProto.INT4: int4,  # base_dtype is np.int8
    onnx_proto.TensorProto.UINT4: uint4,  # base_dtype is np.uint8
>>>>>>> 52874f62
}

ONNX_INT_TYPE_RANGE = {
    onnx_proto.TensorProto.UINT8: (numpy.array(0, dtype=numpy.uint8), numpy.array(255, dtype=numpy.uint8)),
    onnx_proto.TensorProto.INT8: (numpy.array(-128, dtype=numpy.int8), numpy.array(127, dtype=numpy.int8)),
    onnx_proto.TensorProto.UINT16: (numpy.array(0, dtype=numpy.uint16), numpy.array(65535, dtype=numpy.uint16)),
    onnx_proto.TensorProto.INT16: (numpy.array(-32768, dtype=numpy.int16), numpy.array(32767, dtype=numpy.int16)),
    onnx_proto.TensorProto.UINT4: (numpy.array(0, dtype=uint4), numpy.array(15, dtype=uint4)),
    onnx_proto.TensorProto.INT4: (numpy.array(-8, dtype=int4), numpy.array(7, dtype=int4)),
}

ONNX_INT_TYPE_SYMMETRIC_RANGE = {
    onnx_proto.TensorProto.INT8: (numpy.array(-127, dtype=numpy.int8), numpy.array(127, dtype=numpy.int8)),
    onnx_proto.TensorProto.INT16: (numpy.array(-32767, dtype=numpy.int16), numpy.array(32767, dtype=numpy.int16)),
}

ONNX_INT_TYPE_REDUCED_RANGE = {
    onnx_proto.TensorProto.UINT8: (numpy.array(0, dtype=numpy.uint8), numpy.array(127, dtype=numpy.uint8)),
    onnx_proto.TensorProto.INT8: (numpy.array(-64, dtype=numpy.int8), numpy.array(64, dtype=numpy.int8)),
    onnx_proto.TensorProto.UINT16: (numpy.array(0, dtype=numpy.uint16), numpy.array(32767, dtype=numpy.uint16)),
    onnx_proto.TensorProto.INT16: (numpy.array(-16384, dtype=numpy.int16), numpy.array(16384, dtype=numpy.int16)),
}


def _check_type(*args, zero_point_index=-1):
    new_args = []
    for i, a in enumerate(args):
        if numpy.issubdtype(type(a), numpy.number):
            new_args.append(numpy.array(a))
        elif isinstance(a, numpy.ndarray):
            new_args.append(a)
        else:
            raise TypeError(f"arg {i} is not an array: {a}")
        if i == zero_point_index:
            v = new_args[-1]
            if v.dtype == numpy.float32 or v.dtype == numpy.float16:
                raise TypeError(f"zero_point cannot be {v.dtype}")
    return tuple(new_args) if len(new_args) > 1 else new_args[0]


def quantize_nparray(qType, arr, scale, zero_point, low=None, high=None):
    assert (
        qType in ONNX_TYPE_TO_NP_TYPE
    ), f"Unexpected data type {qType} requested. Only INT8, UINT8, INT16, and UINT16 are supported."
    if qType in (
        onnx_proto.TensorProto.FLOAT8E4M3FN,
        onnx_proto.TensorProto.FLOAT8E4M3FNUZ,
        onnx_proto.TensorProto.FLOAT8E5M2,
        onnx_proto.TensorProto.FLOAT8E5M2FNUZ,
    ):
        if zero_point != 0:
            raise NotImplementedError(f"zero_point is expected to be null for float 8 not {zero_point!r}.")
        if arr.dtype == numpy.float32:
            onnx_type = TensorProto.FLOAT
        elif arr.dtype == numpy.float16:
            onnx_type = TensorProto.FLOAT16
        else:
            raise ValueError(f"Unexpected dtype {arr.dtype}.")
        onnx_model = make_model(
            make_graph(
                [
                    make_node(
                        "Constant", [], ["zero_point"], value=onnx.helper.make_tensor("zero_point", qType, [], [0])
                    ),
                    make_node("QuantizeLinear", ["X", "scale", "zero_point"], ["Y"]),
                ],
                "qu",
                [
                    make_tensor_value_info("X", onnx_type, None),
                    make_tensor_value_info("scale", onnx_type, None),
                ],
                [make_tensor_value_info("Y", qType, None)],
            )
        )
        ref = ReferenceEvaluator(onnx_model)
        return _check_type(ref.run(None, {"X": arr, "scale": scale})[0])
    elif qType in (
        onnx_proto.TensorProto.INT4,
        onnx_proto.TensorProto.UINT4,
    ):
        if arr.dtype == numpy.float32:
            onnx_type = TensorProto.FLOAT
        elif arr.dtype == numpy.float16:
            onnx_type = TensorProto.FLOAT16
        else:
            raise ValueError(f"Unexpected dtype {arr.dtype}.")
        onnx_model = make_model(
            make_graph(
                [
                    make_node("QuantizeLinear", ["X", "scale", "zero_point"], ["Y"]),
                ],
                "qu",
                [
                    make_tensor_value_info("X", onnx_type, None),
                    make_tensor_value_info("scale", onnx_type, None),
                    make_tensor_value_info("zero_point", qType, None),
                ],
                [make_tensor_value_info("Y", qType, None)],
            )
        )
        # The reference ONNX implementation of QuantizeLinear<int4> returns "unpacked" int8 numpy values
        # because numpy cannot represent 4bit values (although ONNX TensorProto has no problem with this).
        # These "unpacked" int8 values are correctly re-packed when passed to onnx.make_tensor().
        ref = ReferenceEvaluator(onnx_model)
        return _check_type(ref.run(None, {"X": arr, "scale": scale, "zero_point": zero_point})[0])
    else:
        # Quantizes data for all integer types.
        #
        # For int4 types, the quantized data is returned as either np.int8 or np.uint8,
        # which matches the python reference ONNX implementation of QuantizeLinear.
        # This data can be packed into 4-bit elements by using pack_bytes_to_4bit().
        dtype = ONNX_TYPE_TO_NP_TYPE[qType]
        (qmin, qmax) = get_qmin_qmax_for_qType(qType, reduce_range=False, symmetric=True)

        cliplow = max(qmin, low) if low is not None else qmin
        cliphigh = min(qmax, high) if high is not None else qmax
        arr_fp32 = numpy.asarray((arr.astype(numpy.float32) / scale).round() + zero_point)
        numpy.clip(arr_fp32, cliplow, cliphigh, out=arr_fp32)
        return _check_type(arr_fp32.astype(dtype))


def compute_scale_zp(rmin, rmax, qmin, qmax, symmetric=False, min_real_range=None):
    """Calculate the scale s and zero point z for the quantization relation
    r = s(q-z), where r are the original values and q are the corresponding
    quantized values.

    r and z are calculated such that every value within [rmin,rmax] has an
    approximate representation within [qmin,qmax]. In addition, qmin <= z <=
    qmax is enforced. If the symmetric flag is set to True, the interval
    [rmin,rmax] is symmetrized to [-absmax, +absmax], where
    absmax = max(abs(rmin), abs(rmax)).

    :parameter rmin: minimum value of r
    :parameter rmax: maximum value of r
    :parameter qmin: minimum value representable by the target quantization data type
    :parameter qmax: maximum value representable by the target quantization data type
    :parameter symmetric: True if the floating-point range should be made symmetric. Defaults to False.
    :parameter min_real_range: Minimum floating-point range (i.e., rmax - rmin) to enforce. Defaults to None.
    :return: zero and scale [z, s]

    """
    if qmin > 0 or qmax < 0:
        raise ValueError(f"qmin and qmax must meet requirement: qmin <= 0 <= qmax while qmin:{qmin}, qmmax:{qmax}")

    # Adjust rmin and rmax such that 0 is included in the range. This is
    # required to make sure zero can be represented by the quantization data
    # type (i.e. to make sure qmin <= zero_point <= qmax)
    rmin = numpy.minimum(rmin, numpy.array(0, dtype=rmin.dtype))
    rmax = numpy.maximum(rmax, numpy.array(0, dtype=rmax.dtype))

    # Ensure a minimum float-point range if specified.
    if min_real_range is not None:
        rmax = max(rmax, rmin + min_real_range)

    if symmetric:
        absmax = numpy.maximum(numpy.abs(rmin), numpy.abs(rmax))
        rmin = -absmax
        rmax = +absmax

    assert qmin <= qmax, f"qmin={rmin} > qmax={rmax}"
    dr = numpy.array(rmax - rmin, dtype=numpy.float64)
    dq = numpy.array(qmax, dtype=numpy.float64) - numpy.array(qmin, dtype=numpy.float64)
    scale = numpy.array(dr / dq)
    assert scale >= 0, "scale isse"
    if scale < numpy.finfo(rmax.dtype).tiny:
        scale = numpy.array(1.0, dtype=rmax.dtype)
        zero_point = numpy.array(0, dtype=qmin.dtype)
    else:
        if symmetric:
            # When symmetric (i.e., rmax == -rmin), the zero_point formula reduces to round((qmax + qmin) / 2.0).
            # This simpler formula doesn't depend on scale and guarantees that the zero point values
            # for int8, uint8, int16, and uint16 are always 0, 128, 0, and 32768, respectively.
            # This is important for per-channel/symmetric QLinearConv on CPU EP, which requires all channels to have
            # the exact same zero_point values.
            zero_point = numpy.array(
                numpy.round((qmin + qmax) / numpy.array(2.0, dtype=numpy.float64)), dtype=qmin.dtype
            )
        else:
            zero_point = numpy.array(numpy.round(qmin - rmin / scale), dtype=qmin.dtype)
        scale = scale.astype(rmax.dtype)

    return [zero_point, scale]


def compute_scale_zp_float8(element_type, std):
    """Calculate the scale s for a float8 type (E4M3FN).
    The function assumes the coefficient distribution and the float 8
    distribution are similar to two gaussian laws.

    :return: zero and scale [z, s]

    More details in notebook `quantization_fp8.ipynb
    <https://github.com/microsoft/onnxruntime/blob/main/docs/python/notebooks/quantization_fp8.ipynb>`_.
    """
    zp_dtype = None
    if element_type not in FLOAT8_DISTRIBUTIONS:
        if element_type == TensorProto.FLOAT8E4M3FN:
            from onnx.numpy_helper import float8e4m3_to_float32
            from onnx.reference.custom_element_types import float8e4m3fn

            zp_dtype = float8e4m3fn
            all_values = [float8e4m3_to_float32(i) for i in range(256)]
            values = numpy.array(
                [f for f in all_values if not numpy.isnan(f) and not numpy.isinf(f)], dtype=numpy.float32
            )
        else:
            raise ValueError(f"Quantization to element_type={element_type} not implemented.")
        FLOAT8_DISTRIBUTIONS[element_type] = values
    elif element_type == TensorProto.FLOAT8E4M3FN:
        from onnx.reference.custom_element_types import float8e4m3fn

        zp_dtype = float8e4m3fn

    if zp_dtype is None:
        raise TypeError(f"Unexpected element_type {element_type}.")
    std_f8 = numpy.std(FLOAT8_DISTRIBUTIONS[element_type])
    zero = numpy.array(0, dtype=zp_dtype)
    scale = numpy.array(std / std_f8, dtype=std.dtype)
    return [zero, scale]


def quantize_data(
    data, qType, symmetric, reduce_range=False, min_real_range=None, rmin_override=None, rmax_override=None
):
    """
    :param data: data to quantize
    :param qType: data type to quantize to. Supported types UINT8 and INT8
    :param symmetric: whether symmetric quantization is used or not. This is applied to INT8.
    :parameter reduce_range: True if the quantization range should be reduced. Defaults to False.
    :parameter min_real_range: Minimum floating-point range (i.e., rmax - rmin) to enforce. Defaults to None.
    :parameter rmin_override: The value of rmin to use if not None. Otherwise, uses min(data).
    :parameter rmax_override: The value of rmax to use if not None. Otherwise, uses max(data).
    :return: minimum, maximum, zero point, scale, and quantized weights

    To pack weights, we compute a linear transformation

    - when data `type == uint8` mode, from `[rmin, rmax]` -> :math:`[0, 2^{b-1}]` and
    - when data `type == int8`, from `[-m , m]` -> :math:`[-(2^{b-1}-1), 2^{b-1}-1]` where
        `m = max(abs(rmin), abs(rmax))`

    and add necessary intermediate nodes to trasnform quantized weight to full weight using the equation

    :math:`r = S(q-z)`, where

    - *r*: real original value
    - *q*: quantized value
    - *S*: scale
    - *z*: zero point
    """
    if not isinstance(data, numpy.ndarray):
        raise TypeError(f"Weight must be given as an array not {type(data)}.")
    if rmin_override is not None:
        rmin = rmin_override
    else:
        rmin = data.min() if len(data) else 0.0

    if rmax_override is not None:
        rmax = rmax_override
    else:
        rmax = data.max() if len(data) else 0.0

    rmin = numpy.array(rmin, dtype=data.dtype)
    rmax = numpy.array(rmax, dtype=data.dtype)
    zero_point = 0
    scale = numpy.array(1.0, dtype=data.dtype)

    if qType == TensorProto.FLOAT8E4M3FN:
        if reduce_range:
            raise RuntimeError("Unsupported option reduce_range=True for float 8.")
        std = numpy.std(data)
        zero_point, scale = compute_scale_zp_float8(qType, std)
        quantized_data = quantize_nparray(qType, data, scale, zero_point)
        if any((quantized_data.astype(numpy.uint8).ravel() & 127) == 127):
            np_data = numpy.asarray(data)
            raise RuntimeError(
                f"One of the quantized value is NaN data in [{np_data.min()}, {np_data.max()}], "
                f"quantized_data in [{quantized_data.min()}, {quantized_data.max()}]."
            )
        return _check_type(rmin, rmax, zero_point, scale, quantized_data, zero_point_index=2)

    if qType in (
        TensorProto.INT8,
        TensorProto.UINT8,
        TensorProto.INT16,
        TensorProto.UINT16,
        TensorProto.INT4,
        TensorProto.UINT4,
    ):
        if len(data):
            qmin, qmax = get_qmin_qmax_for_qType(qType, reduce_range, symmetric=symmetric)
            zero_point, scale = compute_scale_zp(rmin, rmax, qmin, qmax, symmetric, min_real_range)
        quantized_data = quantize_nparray(qType, data, scale, zero_point)
        return _check_type(rmin, rmax, zero_point, scale, quantized_data, zero_point_index=2)

    raise ValueError(f"Unexpected value for qType={qType}.")


def get_qmin_qmax_for_qType(qType, reduce_range=False, symmetric=False):  # noqa: N802
    """
    Return qmin and qmax, the minimum and maximum value representable by the given qType
    :parameter qType: onnx.onnx_pb.TensorProto.UINT8 or onnx.onnx_pb.TensorProto.UINT8
    :return: qmin, qmax
    """
    if qType == onnx_proto.TensorProto.FLOAT8E4M3FN:
        raise NotImplementedError("This function is not implemented for float 8 as not needed.")

    qrange = None

    if reduce_range:
        qrange = ONNX_INT_TYPE_REDUCED_RANGE.get(qType)
    elif symmetric and qType in ONNX_INT_TYPE_SYMMETRIC_RANGE:
        qrange = ONNX_INT_TYPE_SYMMETRIC_RANGE[qType]
    else:
        qrange = ONNX_INT_TYPE_RANGE.get(qType)

    if not qrange:
        raise ValueError(f"Unexpected data type {qType} requested. Only INT8, UINT8, INT16, and UINT16 are supported.")

    qmin, qmax = qrange
    if qmin > 0 or qmax < 0:
        raise ValueError(
            f"qmin and qmax must meet requirement: qmin <= 0 <= qmax while "
            f"qmin:{qmin}, qmmax:{qmax}, dtype={qmin.dtype}, reduce_range={reduce_range}, "
            f"symmetric={symmetric}, qType={qType}"
        )

    return qrange


def get_qrange_for_qType(qType, reduce_range=False, symmetric=False):  # noqa: N802
    """
    Helper function to get the quantization range for a type.
        parameter qType: quantization type.
        return: quantization range.
    """
    qmin, qmax = get_qmin_qmax_for_qType(qType, reduce_range, symmetric=symmetric)
    return qmax - qmin


def normalize_axis(axis: int, rank: int) -> tuple[bool, int]:
    """
    Helper function that tries to return a normalized axis in the range [0, rank - 1].
    :parameter axis: The axis to normalize.
    :parameter rank: The tensor rank (number of dimensions).
    :return (is_valid, axis_norm)
    """
    axis_norm = axis + rank if axis < 0 else axis
    is_valid = axis_norm >= 0 and axis_norm < rank
    return is_valid, axis_norm


def pack_bytes_to_4bit(src_8bit: bytes) -> bytearray:
    """
    Copies a source array of 8-bit values into a destination bytearray of packed 4-bit values.
    Assumes that the source values are already in the appropriate int4 range.
    :parameter src_8bit: The 8-bit element values to pack.
    :return A bytearray with every two 8-bit src elements packed into a single byte.
    """
    num_elems = len(src_8bit)
    if num_elems == 0:
        return bytearray()

    dst_size = (num_elems + 1) // 2  # Ex: 5 8-bit elems packed into 3 bytes
    dst = bytearray(dst_size)

    src_i: int = 0
    dst_i: int = 0

    # Pack two 8-bit elements into a single byte in each iteration.
    while src_i < num_elems - 1:
        dst[dst_i] = ((src_8bit[src_i + 1] & 0xF) << 4) | (src_8bit[src_i] & 0xF)
        dst_i += 1
        src_i += 2

    if src_i < num_elems:
        # Odd number of elements.
        dst[dst_i] = src_8bit[src_i] & 0xF

    return dst


class QuantizedInitializer:
    """
    Represents a linearly quantized weight input from ONNX operators
    """

    def __init__(
        self,
        name,
        initializer,
        rmins,
        rmaxs,
        zero_points,
        scales,
        data=[],  # noqa: B006
        quantized_data=[],  # noqa: B006
        axis=None,
    ):
        self.name = name
        self.initializer = initializer  # TensorProto initializer in ONNX graph
        self.rmins = rmins  # List of minimum range for each axis
        self.rmaxs = rmaxs  # List of maximum range for each axis
        # 1D tensor of zero points computed for each axis. scalar if axis is empty
        self.zero_points = zero_points
        self.scales = scales  # 1D tensor of scales computed for each axis. scalar if axis is empty
        self.data = data  # original data from initializer TensorProto
        self.quantized_data = quantized_data  # weight-packed data from data
        # Scalar to specify which dimension in the initializer to weight pack.
        self.axis = axis
        # If empty, single zero point and scales computed from a single rmin and rmax


class QuantizedValue:
    """
    Represents a linearly quantized value (input\\output\\intializer)
    """

    def __init__(
        self,
        name,
        new_quantized_name,
        scale_name,
        zero_point_name,
        quantized_value_type,
        axis=None,
        node_type=None,
        node_qtype=None,
        scale_type=None,
    ):
        self.original_name = name
        self.q_name = new_quantized_name
        self.scale_name = scale_name
        self.zp_name = zero_point_name
        self.value_type = quantized_value_type
        self.axis = axis
        self.node_type = node_type
        self.node_qtype = node_qtype
        self.scale_type = scale_type


class BiasToQuantize:
    """
    Represents a bias to be quantized
    """

    def __init__(self, bias_name, input_name, weight_name):
        self.bias_name = bias_name
        self.input_name = input_name
        self.weight_name = weight_name


def attribute_to_kwarg(attribute):
    """
    Convert attribute to kwarg format for use with onnx.helper.make_node.
        :parameter attribute: attribute in AttributeProto format.
        :return: attribute in {key: value} format.
    """
    if attribute.type == 0:
        raise ValueError(f"attribute {attribute.name} does not have type specified.")

    # Based on attribute type definitions from AttributeProto
    # definition in https://github.com/onnx/onnx/blob/main/onnx/onnx.proto
    if attribute.type == 1:
        value = attribute.f
    elif attribute.type == 2:
        value = attribute.i
    elif attribute.type == 3:
        value = attribute.s
    elif attribute.type == 4:
        value = attribute.t
    elif attribute.type == 5:
        value = attribute.g
    elif attribute.type == 6:
        value = attribute.floats
    elif attribute.type == 7:
        value = attribute.ints
    elif attribute.type == 8:
        value = attribute.strings
    elif attribute.type == 9:
        value = attribute.tensors
    elif attribute.type == 10:
        value = attribute.graphs
    else:
        raise ValueError(f"attribute {attribute.name} has unsupported type {attribute.type}.")

    return {attribute.name: value}


def find_by_name(item_name, item_list):
    """
    Helper function to find item by name in a list.
        parameter item_name: name of the item.
        parameter item_list: list of items.
        return: item if found. None otherwise.
    """
    items = [item for item in item_list if item.name == item_name]
    return items[0] if len(items) > 0 else None


def get_elem_index(elem_name, elem_list):
    """
    Helper function to return index of an item in a node list
    """
    elem_idx = -1
    for i in range(len(elem_list)):
        if elem_list[i] == elem_name:
            elem_idx = i
    return elem_idx


def get_mul_node(inputs, output, name):
    """
    Helper function to create a Mul node.
        parameter inputs: list of input names.
        parameter output: output name.
        parameter name: name of the node.
        return: Mul node in NodeProto format.
    """
    return onnx.helper.make_node("Mul", inputs, [output], name)


def generate_identified_filename(filename: Path, identifier: str) -> Path:
    """
    Helper function to generate a identifiable filepath by concatenating the given identifier as a suffix.
    """
    return filename.parent.joinpath(filename.stem + identifier + filename.suffix)


def apply_plot(hist, hist_edges):
    import sys

    import matplotlib.pyplot as plt
    import numpy

    numpy.set_printoptions(threshold=sys.maxsize)
    print("Histogram:")
    print(hist)
    print("Histogram Edges:")
    print(hist_edges)
    plt.stairs(hist, hist_edges, fill=True)
    plt.xlabel("Tensor value")
    plt.ylabel("Counts")
    plt.title("Tensor value V.S. Counts")
    plt.show()


def write_calibration_table(calibration_cache, dir="."):
    """
    Helper function to write calibration table to files.
    """

    import json

    import flatbuffers

    import onnxruntime.quantization.CalTableFlatBuffers.KeyValue as KeyValue
    import onnxruntime.quantization.CalTableFlatBuffers.TrtTable as TrtTable

    logging.info(f"calibration cache: {calibration_cache}")

    with open(os.path.join(dir, "calibration.json"), "w") as file:
        file.write(json.dumps(calibration_cache))  # use `json.loads` to do the reverse

    # Serialize data using FlatBuffers
    builder = flatbuffers.Builder(1024)
    key_value_list = []
    for key in sorted(calibration_cache.keys()):
        values = calibration_cache[key]
        value = str(max(abs(values[0]), abs(values[1])))

        flat_key = builder.CreateString(key)
        flat_value = builder.CreateString(value)

        KeyValue.KeyValueStart(builder)
        KeyValue.KeyValueAddKey(builder, flat_key)
        KeyValue.KeyValueAddValue(builder, flat_value)
        key_value = KeyValue.KeyValueEnd(builder)

        key_value_list.append(key_value)

    TrtTable.TrtTableStartDictVector(builder, len(key_value_list))
    for key_value in key_value_list:
        builder.PrependUOffsetTRelative(key_value)
    main_dict = builder.EndVector()

    TrtTable.TrtTableStart(builder)
    TrtTable.TrtTableAddDict(builder, main_dict)
    cal_table = TrtTable.TrtTableEnd(builder)

    builder.Finish(cal_table)
    buf = builder.Output()

    with open(os.path.join(dir, "calibration.flatbuffers"), "wb") as file:
        file.write(buf)

    # Deserialize data (for validation)
    if os.environ.get("QUANTIZATION_DEBUG", 0) in (1, "1"):
        cal_table = TrtTable.TrtTable.GetRootAsTrtTable(buf, 0)
        dict_len = cal_table.DictLength()
        for i in range(dict_len):
            key_value = cal_table.Dict(i)
            logging.info(key_value.Key())
            logging.info(key_value.Value())

    # write plain text
    with open(os.path.join(dir, "calibration.cache"), "w") as file:
        for key in sorted(calibration_cache.keys()):
            value = calibration_cache[key]
            s = key + " " + str(max(abs(value[0]), abs(value[1])))
            file.write(s)
            file.write("\n")


def smooth_distribution(p, eps=0.0001):
    """Given a discrete distribution (may have not been normalized to 1),
    smooth it by replacing zeros with eps multiplied by a scaling factor
    and taking the corresponding amount off the non-zero values.
    Ref: http://web.engr.illinois.edu/~hanj/cs412/bk3/KL-divergence.pdf
         https://github.com//apache/incubator-mxnet/blob/master/python/mxnet/contrib/quantization.py
    """
    is_zeros = (p == 0).astype(numpy.float32)
    is_nonzeros = (p != 0).astype(numpy.float32)
    n_zeros = is_zeros.sum()
    n_nonzeros = p.size - n_zeros

    if not n_nonzeros:
        # raise ValueError('The discrete probability distribution is malformed. All entries are 0.')
        return None
    eps1 = eps * float(n_zeros) / float(n_nonzeros)
    assert eps1 < 1.0, "n_zeros=%d, n_nonzeros=%d, eps1=%f" % (
        n_zeros,
        n_nonzeros,
        eps1,
    )

    hist = p.astype(numpy.float32)
    hist += eps * is_zeros + (-eps1) * is_nonzeros
    assert (hist <= 0).sum() == 0

    return hist


def model_has_external_data(model_path: Path):
    model = onnx.load(model_path.as_posix(), load_external_data=False)
    for intializer in model.graph.initializer:
        if external_data_helper.uses_external_data(intializer):
            return True
    return False


def optimize_model(model_path: Path, opt_model_path: Path):
    """
        Generate model that applies graph optimization (constant folding, etc.)
        parameter model_path: path to the original onnx model
        parameter opt_model_path: path to the optimized onnx model
    :return: optimized onnx model
    """
    sess_option = SessionOptions()
    sess_option.optimized_model_filepath = opt_model_path.as_posix()
    sess_option.graph_optimization_level = GraphOptimizationLevel.ORT_ENABLE_BASIC
    kwargs = {}
    # This will rename constant initializer names, disable it to make test pass.
    kwargs["disabled_optimizers"] = ["ConstantSharing"]
    _ = InferenceSession(model_path.as_posix(), sess_option, providers=["CPUExecutionProvider"], **kwargs)


def add_pre_process_metadata(model: ModelProto):
    """Tag the model that it went through quantization pre-processing"""
    metadata_props = {"onnx.quant.pre_process": "onnxruntime.quant"}
    if model.metadata_props:
        for prop in model.metadata_props:
            metadata_props.update({prop.key: prop.value})
    onnx.helper.set_model_props(model, metadata_props)


def model_has_pre_process_metadata(model: ModelProto) -> bool:
    """Check the model whether it went through quantization pre-processing"""
    if model.metadata_props:
        for prop in model.metadata_props:
            if prop.key == "onnx.quant.pre_process" and prop.value == "onnxruntime.quant":
                return True
    return False


def add_infer_metadata(model: ModelProto):
    metadata_props = {"onnx.infer": "onnxruntime.quant"}
    if model.metadata_props:
        for p in model.metadata_props:
            metadata_props.update({p.key: p.value})
    onnx.helper.set_model_props(model, metadata_props)


def model_has_infer_metadata(model: ModelProto) -> bool:
    if model.metadata_props:
        for p in model.metadata_props:
            if p.key == "onnx.infer" and p.value == "onnxruntime.quant":
                return True
    return False


def load_model_with_shape_infer(model_path: Path) -> ModelProto:
    inferred_model_path = generate_identified_filename(model_path, "-inferred")
    onnx.shape_inference.infer_shapes_path(str(model_path), str(inferred_model_path))
    model = onnx.load(inferred_model_path.as_posix())
    add_infer_metadata(model)
    inferred_model_path.unlink()
    return model


def save_and_reload_model_with_shape_infer(model: ModelProto) -> ModelProto:
    with tempfile.TemporaryDirectory(prefix="ort.quant.") as quant_tmp_dir:
        model_path = Path(quant_tmp_dir).joinpath("model.onnx")
        onnx.save_model(model, model_path.as_posix(), save_as_external_data=True)
        return load_model_with_shape_infer(model_path)


def tensor_proto_to_array(initializer: TensorProto) -> numpy.ndarray:
    if initializer.data_type in (onnx_proto.TensorProto.FLOAT, onnx_proto.TensorProto.FLOAT16):
        return onnx.numpy_helper.to_array(initializer)

    raise ValueError(
        f"Only float type is supported. Weights {initializer.name} is {type_to_name[initializer.data_type]}"
    )


def add_quant_suffix(tensor_name: str) -> str:
    return tensor_name + "_QuantizeLinear"


def add_quant_input_suffix(tensor_name: str) -> str:
    return tensor_name + QUANT_INPUT_SUFFIX


def add_quant_output_suffix(tensor_name) -> str:
    return tensor_name + "_QuantizeLinear_Output"


def add_dequant_suffix(tensor_name) -> str:
    return tensor_name + "_DequantizeLinear"


def add_dequant_input_suffix(tensor_name) -> str:
    return tensor_name + "_DequantizeLinear_Input"


def add_dequant_output_suffix(tensor_name) -> str:
    return tensor_name + DEQUANT_OUTPUT_SUFFIX<|MERGE_RESOLUTION|>--- conflicted
+++ resolved
@@ -142,13 +142,8 @@
     onnx_proto.TensorProto.INT16: numpy.dtype("int16"),
     onnx_proto.TensorProto.UINT16: numpy.dtype("uint16"),
     onnx_proto.TensorProto.FLOAT8E4M3FN: float8e4m3fn,
-<<<<<<< HEAD
-    onnx_proto.TensorProto.INT4: int4,
-    onnx_proto.TensorProto.UINT4: uint4,
-=======
     onnx_proto.TensorProto.INT4: int4,  # base_dtype is np.int8
     onnx_proto.TensorProto.UINT4: uint4,  # base_dtype is np.uint8
->>>>>>> 52874f62
 }
 
 ONNX_INT_TYPE_RANGE = {
@@ -225,35 +220,6 @@
         )
         ref = ReferenceEvaluator(onnx_model)
         return _check_type(ref.run(None, {"X": arr, "scale": scale})[0])
-    elif qType in (
-        onnx_proto.TensorProto.INT4,
-        onnx_proto.TensorProto.UINT4,
-    ):
-        if arr.dtype == numpy.float32:
-            onnx_type = TensorProto.FLOAT
-        elif arr.dtype == numpy.float16:
-            onnx_type = TensorProto.FLOAT16
-        else:
-            raise ValueError(f"Unexpected dtype {arr.dtype}.")
-        onnx_model = make_model(
-            make_graph(
-                [
-                    make_node("QuantizeLinear", ["X", "scale", "zero_point"], ["Y"]),
-                ],
-                "qu",
-                [
-                    make_tensor_value_info("X", onnx_type, None),
-                    make_tensor_value_info("scale", onnx_type, None),
-                    make_tensor_value_info("zero_point", qType, None),
-                ],
-                [make_tensor_value_info("Y", qType, None)],
-            )
-        )
-        # The reference ONNX implementation of QuantizeLinear<int4> returns "unpacked" int8 numpy values
-        # because numpy cannot represent 4bit values (although ONNX TensorProto has no problem with this).
-        # These "unpacked" int8 values are correctly re-packed when passed to onnx.make_tensor().
-        ref = ReferenceEvaluator(onnx_model)
-        return _check_type(ref.run(None, {"X": arr, "scale": scale, "zero_point": zero_point})[0])
     else:
         # Quantizes data for all integer types.
         #
