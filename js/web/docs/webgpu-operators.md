## Operators Support Table

The following table shows ONNX
operators and the supported opset domain/versions in WebGPU EP by ONNX Runtime Web. For example,
`4-6, 8+` means ONNX Runtime Web currently support opset version 4 to 6, 8 and above.

*This file is automatically generated from the
def files via [this script](../script/generate-webgpu-operator-md.ts).
Do not modify directly.*

| Operator | Opset | Comments |
|:--------:|:-------------:|-----|
| Abs | ai.onnx(6-12,13+) |  |
| Acos | ai.onnx(7+) |  |
| Acosh | ai.onnx(9+) |  |
| Add | ai.onnx(7-12,13,14+) |  |
| ArgMax | ai.onnx(1-10,11-12,13+) |  |
| ArgMin | ai.onnx(1-10,11-12,13+) |  |
| Asin | ai.onnx(7+) |  |
| Asinh | ai.onnx(9+) |  |
| Atan | ai.onnx(7+) |  |
| Atanh | ai.onnx(9+) |  |
| AveragePool | ai.onnx(7-9,10,11+); com.ms.internal.nhwc(11+) | need perf optimization; need implementing activation |
<<<<<<< HEAD
| BiasAdd | com.microsoft(1+) |  |
| BiasSplitGelu | com.microsoft(1+) |  |
=======
| Cast | ai.onnx(6-8,9-12,13-18,19+) |  |
>>>>>>> 79c4ed9a
| Ceil | ai.onnx(6-12,13+) |  |
| Clip | ai.onnx(6-10,11,12,13+) |  |
| Concat | ai.onnx(1-3,4-10,11-12,13+) |  |
| Conv | ai.onnx(1-10,11+); com.ms.internal.nhwc(11+) | need perf optimization; conv3d is not supported; need implementing activation |
| ConvTranspose | ai.onnx(1-10,11+); com.ms.internal.nhwc(11+) | need perf optimization; ConvTranspose3d is not supported; need implementing activation |
| Cos | ai.onnx(7+) |  |
| Cosh | ai.onnx(9+) |  |
| Div | ai.onnx(7-12,13,14+) |  |
| Elu | ai.onnx(6+) |  |
| Erf | ai.onnx(9-12,13+) |  |
| Exp | ai.onnx(6-12,13+) |  |
| Expand | ai.onnx(8-12,13+) |  |
| Flatten | ai.onnx(1-8,9-10,11-12,13+) |  |
| Floor | ai.onnx(6-12,13+) |  |
| Gather | ai.onnx(1-10,11-12,13+) |  |
| Gelu | com.microsoft(1+) |  |
| Gemm | ai.onnx(7-8,9-10,11-12,13+) |  |
| GlobalAveragePool | ai.onnx(1+); com.ms.internal.nhwc(1+) |  |
| GlobalMaxPool | ai.onnx(1+); com.ms.internal.nhwc(1+) |  |
| InstanceNormalization | ai.onnx(6+); com.ms.internal.nhwc(6+) |  |
| LayerNormalization | ai.onnx(17+) |  |
| LeakyRelu | ai.onnx(6-15,16+) |  |
| Log | ai.onnx(6-12,13+) |  |
| MatMul | ai.onnx(1-12,13+) |  |
| MaxPool | ai.onnx(1-7,8-9,10,11,12+); com.ms.internal.nhwc(11,12+) | need perf optimization; need implementing activation |
| MemcpyFromHost | ai.onnx(1+) |  |
| MemcpyToHost | ai.onnx(1+) |  |
| Mul | ai.onnx(7-12,13,14+) |  |
| Neg | ai.onnx(6-12,13+) |  |
| Pow | ai.onnx(7-11,12,13-14,15+) |  |
| Reciprocal | ai.onnx(6-12,13+) |  |
| ReduceL1 | ai.onnx(1-10,11-12,13-17,18+) |  |
| ReduceL2 | ai.onnx(1-10,11-12,13-17,18+) |  |
| ReduceLogSum | ai.onnx(1-10,11-12,13-17,18+) |  |
| ReduceLogSumExp | ai.onnx(1-10,11-12,13-17,18+) |  |
| ReduceMax | ai.onnx(1-10,11,12,13-17,18+) |  |
| ReduceMean | ai.onnx(1-10,11-12,13-17,18+) |  |
| ReduceMin | ai.onnx(1-10,11,12,13-17,18+) |  |
| ReduceProd | ai.onnx(1-10,11-12,13-17,18+) |  |
| ReduceSum | ai.onnx(1-10,11-12,13+) |  |
| ReduceSumSquare | ai.onnx(1-10,11-12,13-17,18+) |  |
| Relu | ai.onnx(6-12,13,14+) |  |
| Reshape | ai.onnx(5-12,13,14+) | no GPU kernel |
| Resize | ai.onnx(10,11-12,13-17,18,19+); com.ms.internal.nhwc(11-12,13-17,18,19+) |  |
| Shape | ai.onnx(1-12,13-14,15+) | no GPU kernel; an ORT warning is generated - need to fix |
| Sigmoid | ai.onnx(6-12,13+) |  |
| Sin | ai.onnx(7+) |  |
| Sinh | ai.onnx(9+) |  |
| SkipLayerNormalization | com.microsoft(1+) |  |
| Slice | ai.onnx(1-9,10,11-12,13+) |  |
| Softmax | ai.onnx(1-10,11-12,13+) |  |
| Split | ai.onnx(1,2-10,11-12,13-17,18+) |  |
| Sqrt | ai.onnx(6-12,13+) |  |
| Squeeze | ai.onnx(1-10,11-12,13+) |  |
| Sub | ai.onnx(7-12,13,14+) |  |
| Tan | ai.onnx(7+) |  |
| Tanh | ai.onnx(6-12,13+) |  |
| ThresholdedRelu | ai.onnx(10+) |  |
| Tile | ai.onnx(6-12,13+) |  |
| Transpose | ai.onnx(1-12,13+) | need perf optimization |
| Unsqueeze | ai.onnx(1-10,11-12,13+) |  |<|MERGE_RESOLUTION|>--- conflicted
+++ resolved
@@ -21,12 +21,9 @@
 | Atan | ai.onnx(7+) |  |
 | Atanh | ai.onnx(9+) |  |
 | AveragePool | ai.onnx(7-9,10,11+); com.ms.internal.nhwc(11+) | need perf optimization; need implementing activation |
-<<<<<<< HEAD
 | BiasAdd | com.microsoft(1+) |  |
 | BiasSplitGelu | com.microsoft(1+) |  |
-=======
 | Cast | ai.onnx(6-8,9-12,13-18,19+) |  |
->>>>>>> 79c4ed9a
 | Ceil | ai.onnx(6-12,13+) |  |
 | Clip | ai.onnx(6-10,11,12,13+) |  |
 | Concat | ai.onnx(1-3,4-10,11-12,13+) |  |
